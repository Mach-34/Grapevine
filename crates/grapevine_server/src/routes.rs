--- conflicted
+++ resolved
@@ -6,7 +6,7 @@
 use grapevine_common::errors::GrapevineServerError;
 use grapevine_common::http::{
     requests::{CreateUserRequest, DegreeProofRequest},
-    responses::DegreeData
+    responses::DegreeData,
 };
 use grapevine_common::utils::convert_username_to_fr;
 use grapevine_common::MAX_USERNAME_CHARS;
@@ -20,16 +20,12 @@
 };
 use mongodb::bson::oid::ObjectId;
 use num_bigint::{BigInt, Sign};
+use rocket::data::{FromData, ToByteUnit};
 use rocket::http::Status;
 use rocket::response::status::{self, NotFound};
 use rocket::serde::json::Json;
-<<<<<<< HEAD
-use rocket::{request, response, Request, State};
-=======
-use rocket::{State, Data};
-use rocket::data::{FromData, ToByteUnit};
 use rocket::tokio::io::AsyncReadExt;
->>>>>>> 80e7fd6f
+use rocket::{request, response, Data, Request, State};
 use std::io::{self, Write};
 use std::ops::Not;
 use std::str::FromStr;
@@ -112,10 +108,7 @@
 }
 
 #[post("/phrase/create", data = "<data>")]
-pub async fn create_phrase(
-    data: Data<'_>,
-    db: &State<GrapevineDB>,
-) -> Result<Status, Status> {
+pub async fn create_phrase(data: Data<'_>, db: &State<GrapevineDB>) -> Result<Status, Status> {
     // stream in data
     // todo: implement FromData trait on NewPhraseRequest
     let mut buffer = Vec::new();
@@ -167,10 +160,7 @@
 }
 
 #[post("/phrase/continue", data = "<data>")]
-pub async fn degree_proof(
-    data: Data<'_>,
-    db: &State<GrapevineDB>,
-) -> Result<Status, Status> {
+pub async fn degree_proof(data: Data<'_>, db: &State<GrapevineDB>) -> Result<Status, Status> {
     // stream in data
     // todo: implement FromData trait on NewPhraseRequest
     let mut buffer = Vec::new();
@@ -185,16 +175,11 @@
     let decompressed_proof = decompress_proof(&request.proof);
     // verify the proof
     let public_params = use_public_params().unwrap();
-<<<<<<< HEAD
-    println!("Try Verify");
     let verify_res = verify_nova_proof(
         &decompressed_proof,
         &public_params,
         (request.degree * 2) as usize,
     );
-=======
-    let verify_res = verify_nova_proof(&decompressed_proof, &public_params, (request.degree * 2) as usize);
->>>>>>> 80e7fd6f
     let (phrase_hash, auth_hash) = match verify_res {
         Ok(res) => {
             let phrase_hash = res.0[1];
