use crate::mongo::GrapevineDB;
use crate::utils::PUBLIC_PARAMS;
<<<<<<< HEAD
use crate::{catchers::Response, guards::AuthenticatedUser};
=======
// use crate::{catchers::Response, guards::NonceGuard};
use crate::catchers::Response;
>>>>>>> e77fa985
use grapevine_circuits::{nova::verify_nova_proof, utils::decompress_proof};
use grapevine_common::{
    http::requests::{DegreeProofRequest, NewPhraseRequest},
    models::proof::{DegreeProof, ProvingData},
};
use mongodb::bson::oid::ObjectId;
use rocket::{
    data::ToByteUnit, http::Status, serde::json::Json, tokio::io::AsyncReadExt, Data, State,
};
use std::str::FromStr;

/// POST REQUESTS ///

/**
 * Create a new phrase and (a degree 1 proof) and add it to the database
 *
 * @param data - binary serialized NewPhraseRequest containing:
 *             * username: the username of the user creating the phrase
 *             * proof: the gzip-compressed fold proof
 *        
 * @return status:
 *             * 201 if success
 *             * 400 if proof verification failed, deserialization fails, or proof decompression
 *               fails
 *             * 401 if signature mismatch or nonce mismatch
 *             * 404 if user not found
 *             * 500 if db fails or other unknown issue
 */
#[post("/phrase/create", data = "<data>")]
pub async fn create_phrase(
<<<<<<< HEAD
    user: AuthenticatedUser,
=======
    //  _guard: NonceGuard,
>>>>>>> e77fa985
    data: Data<'_>,
    db: &State<GrapevineDB>,
) -> Result<Status, Response> {
    // stream in data
    // todo: implement FromData trait on NewPhraseRequest
    let mut buffer = Vec::new();
    let mut stream = data.open(2.mebibytes()); // Adjust size limit as needed
    if let Err(e) = stream.read_to_end(&mut buffer).await {
        println!("Error reading request body: {:?}", e);
        return Err(Response::TooLarge(
            "Request body execeeds 2 MiB".to_string(),
        ));
    }
    let request = match bincode::deserialize::<NewPhraseRequest>(&buffer) {
        Ok(req) => req,
        Err(e) => {
            println!("Error deserializing body from binary to NewPhraseRequest: {:?}", e);
            return Err(Response::BadRequest(String::from(
                "Error deserializing body from binary to NewPhraseRequest",
            )))
        }
    };
    let decompressed_proof = decompress_proof(&request.proof);
    // verify the proof
    let verify_res = verify_nova_proof(&decompressed_proof, &*PUBLIC_PARAMS, 2);
    let (phrase_hash, auth_hash) = match verify_res {
        Ok(res) => {
            let phrase_hash = res.0[1];
            let auth_hash = res.0[2];
            // todo: use request guard to check username against proven username
            (phrase_hash.to_bytes(), auth_hash.to_bytes())
        }
        Err(e) => {
            println!("Proof verification failed: {:?}", e);
            return Err(Response::BadRequest(String::from("Failed to verify proof")));
        }
    };
    // get user doc
    let user = db.get_user(&user.0).await.unwrap();
    // build DegreeProof model
    let proof_doc = DegreeProof {
        id: None,
        inactive: Some(false),
        phrase_hash: Some(phrase_hash),
        auth_hash: Some(auth_hash),
        user: Some(user.id.unwrap()),
        degree: Some(1),
        proof: Some(request.proof.clone()),
        preceding: None,
        proceeding: Some(vec![]),
    };

    match db.add_proof(&user.id.unwrap(), &proof_doc).await {
        Ok(_) => Ok(Status::Created),
        Err(e) => {
            println!("Error adding proof: {:?}", e);
            Err(Response::InternalError(String::from(
                "Failed to add proof to db",
            )))
        }
    }
}

/**
 * Build from a previous degree of connection proof and add it to the database
 *
 * @param data - binary serialized DegreeProofRequest containing:
 *             * username: the username of the user adding a proof of degree of connection
 *             * proof: the gzip-compressed fold proof
 *             * previous: the stringified OID of the previous proof to continue IVC from
 *             * degree: the separation degree of the given proof
 * @return status:
 *             * 201 if successful proof update
 *             * 400 if proof verification failed, deserialization fails, or proof decompression
 *               fails
 *             * 401 if signature mismatch or nonce mismatch
 *             * 404 if user or previous proof not found not found
 *             * 500 if db fails or other unknown issue
 */
#[post("/phrase/continue", data = "<data>")]
pub async fn degree_proof(user: AuthenticatedUser, data: Data<'_>, db: &State<GrapevineDB>) -> Result<Status, Response> {
    // stream in data
    // todo: implement FromData trait on NewPhraseRequest
    let mut buffer = Vec::new();
    let mut stream = data.open(2.mebibytes()); // Adjust size limit as needed
    if let Err(_) = stream.read_to_end(&mut buffer).await {
        return Err(Response::TooLarge(
            "Request body execeeds 2 MiB".to_string(),
        ));
    }
    let request = match bincode::deserialize::<DegreeProofRequest>(&buffer) {
        Ok(req) => req,
        Err(e) => {
            return Err(Response::BadRequest(String::from(
                "Error deserializing body from binary to DegreeProofRequest",
            )))
        }
    };
    let decompressed_proof = decompress_proof(&request.proof);
    // verify the proof
    let verify_res = verify_nova_proof(
        &decompressed_proof,
        &*PUBLIC_PARAMS,
        (request.degree * 2) as usize,
    );
    let (phrase_hash, auth_hash) = match verify_res {
        Ok(res) => {
            let phrase_hash = res.0[1];
            let auth_hash = res.0[2];
            (phrase_hash.to_bytes(), auth_hash.to_bytes())
        }
        Err(e) => {
            println!("Proof verification failed: {:?}", e);
            return Err(Response::BadRequest(String::from("Failed to verify proof")));
        }
    };
    // get user doc
    let user = db.get_user(&user.0).await.unwrap();
    // @TODO: needs to delete a previous proof by same user on same phrase hash if exists, including removing from last proof's previous field
    // build DegreeProof struct
    let proof_doc = DegreeProof {
        id: None,
        inactive: Some(false),
        phrase_hash: Some(phrase_hash),
        auth_hash: Some(auth_hash),
        user: Some(user.id.unwrap()),
        degree: Some(request.degree),
        proof: Some(request.proof.clone()),
        preceding: Some(ObjectId::from_str(&request.previous).unwrap()),
        proceeding: Some(vec![]),
    };

    // add proof to db and update references
    match db.add_proof(&user.id.unwrap(), &proof_doc).await {
        Ok(_) => Ok(Status::Created),
        Err(e) => {
            println!("Error adding proof: {:?}", e);
            Err(Response::InternalError(String::from(
                "Failed to add proof to db",
            )))
        }
    }
}

/// GET REQUESTS ///

/**
 * Return a list of all available (new) degree proofs from existing connections that a user can
 * build from
 *
 * @param username - the username to look up the available proofs for
 * @return - a vector of stringified OIDs of available proofs to use with get_proof_with_params
 *           route (empty if none)
 * @return status:
 *         - 200 if successful retrieval
 *         - 401 if signature mismatch or nonce mismatch
 *         - 404 if user not found
 *         - 500 if db fails or other unknown issue
 */
<<<<<<< HEAD
#[get("/proof/available")]
=======
#[get("/<username>/available")]
>>>>>>> e77fa985
pub async fn get_available_proofs(
    user: AuthenticatedUser,
    db: &State<GrapevineDB>,
) -> Result<Json<Vec<String>>, Status> {
    Ok(Json(db.find_available_degrees(user.0).await))
}

#[get("/<username>/pipeline-test")]
pub async fn get_pipeline_test(
    username: String,
    db: &State<GrapevineDB>,
) -> Result<Json<Vec<String>>, Status> {
    Ok(Json(db.pipeline_test(username).await))
}

/**
 * Returns all the information needed to construct a proof of degree of separation from a given user
 *
 * @param oid - the ObjectID of the proof to retrieve
 * @param username - the username to retrieve encrypted auth secret for when proving relationship
 * @return - a ProvingData struct containing:
 *         * degree: the separation degree of the returned proof
 *         * proof: the gzip-compressed fold proof
 *         * username: the username of the proof creator
 *         * ephemeral_key: the ephemeral pubkey that can be combined with the requesting user's
 *           private key to derive returned proof creator's auth secret decryption key
 *         * ciphertext: the encrypted auth secret
 * @return status:
 *         - 200 if successful retrieval
 *         - 401 if signature mismatch or nonce mismatch
 *         - 404 if username or proof not found
 *         - 500 if db fails or other unknown issue
 */
<<<<<<< HEAD
#[get("/proof/<oid>/params")]
=======
#[get("/<oid>/params/<username>")]
>>>>>>> e77fa985
pub async fn get_proof_with_params(
    user: AuthenticatedUser,
    oid: String,
    db: &State<GrapevineDB>,
) -> Result<Json<ProvingData>, Response> {
    let oid = ObjectId::from_str(&oid).unwrap();
    match db.get_proof_and_data(user.0, oid).await {
        Some(data) => Ok(Json(data)),
        None => Err(Response::NotFound(format!(
            "No proof found with oid {}",
            oid
        ))),
    }
}

// /**
//  * Return a list of all proofs linked to a given phrase hash
//  *
//  *
//  * @param phrase hash - the hash of the phrase creating the proof chain
//  * @return - a vector of stringified OIDs of proofs within the given chain
//  * @return status:
//  *         - 200 if successful retrieval
//  *         - 401 if signature mismatch or nonce mismatch
//  *         - 404 if user not found
//  *         - 500 if db fails or other unknown issue
//  */
// #[get("/chain/<phrase_hash>")]
// pub async fn get_proof_chain(
//     phrase_hash: String,
//     db: &State<GrapevineDB>,
// ) -> Result<Json<Vec<DegreeProof>>, Status> {
//     Ok(Json(db.get_proof_chain(&phrase_hash).await))
// }

// /**
//  * Returns all the information needed to construct a proof of degree of separation from a given user
//  */
// #[get("/proofs")]
// pub async fn get_proof_ids(db: &State<GrapevineDB>) -> Result<Json<ProvingData>, Response> {
//     let oid = ObjectId::from_str(&oid).unwrap();
//     match db.get_proof_and_data(username, oid).await {
//         Some(data) => Ok(Json(data)),
//         None => Err(Response::NotFound(format!(
//             "No proof found with oid {}",
//             oid
//         ))),
//     }
// }<|MERGE_RESOLUTION|>--- conflicted
+++ resolved
@@ -1,11 +1,6 @@
 use crate::mongo::GrapevineDB;
 use crate::utils::PUBLIC_PARAMS;
-<<<<<<< HEAD
 use crate::{catchers::Response, guards::AuthenticatedUser};
-=======
-// use crate::{catchers::Response, guards::NonceGuard};
-use crate::catchers::Response;
->>>>>>> e77fa985
 use grapevine_circuits::{nova::verify_nova_proof, utils::decompress_proof};
 use grapevine_common::{
     http::requests::{DegreeProofRequest, NewPhraseRequest},
@@ -36,11 +31,7 @@
  */
 #[post("/phrase/create", data = "<data>")]
 pub async fn create_phrase(
-<<<<<<< HEAD
-    user: AuthenticatedUser,
-=======
-    //  _guard: NonceGuard,
->>>>>>> e77fa985
+    user: AuthenticatedUser,
     data: Data<'_>,
     db: &State<GrapevineDB>,
 ) -> Result<Status, Response> {
@@ -57,10 +48,13 @@
     let request = match bincode::deserialize::<NewPhraseRequest>(&buffer) {
         Ok(req) => req,
         Err(e) => {
-            println!("Error deserializing body from binary to NewPhraseRequest: {:?}", e);
+            println!(
+                "Error deserializing body from binary to NewPhraseRequest: {:?}",
+                e
+            );
             return Err(Response::BadRequest(String::from(
                 "Error deserializing body from binary to NewPhraseRequest",
-            )))
+            )));
         }
     };
     let decompressed_proof = decompress_proof(&request.proof);
@@ -121,7 +115,11 @@
  *             * 500 if db fails or other unknown issue
  */
 #[post("/phrase/continue", data = "<data>")]
-pub async fn degree_proof(user: AuthenticatedUser, data: Data<'_>, db: &State<GrapevineDB>) -> Result<Status, Response> {
+pub async fn degree_proof(
+    user: AuthenticatedUser,
+    data: Data<'_>,
+    db: &State<GrapevineDB>,
+) -> Result<Status, Response> {
     // stream in data
     // todo: implement FromData trait on NewPhraseRequest
     let mut buffer = Vec::new();
@@ -200,11 +198,7 @@
  *         - 404 if user not found
  *         - 500 if db fails or other unknown issue
  */
-<<<<<<< HEAD
 #[get("/proof/available")]
-=======
-#[get("/<username>/available")]
->>>>>>> e77fa985
 pub async fn get_available_proofs(
     user: AuthenticatedUser,
     db: &State<GrapevineDB>,
@@ -238,11 +232,7 @@
  *         - 404 if username or proof not found
  *         - 500 if db fails or other unknown issue
  */
-<<<<<<< HEAD
 #[get("/proof/<oid>/params")]
-=======
-#[get("/<oid>/params/<username>")]
->>>>>>> e77fa985
 pub async fn get_proof_with_params(
     user: AuthenticatedUser,
     oid: String,
