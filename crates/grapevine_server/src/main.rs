#[macro_use]
extern crate rocket;
use crate::guards::NonceGuard;
use catchers::{bad_request, not_found, unauthorized};
use dotenv::dotenv;
use lazy_static::lazy_static;
use mongo::GrapevineDB;
use mongodb::bson::doc;
use rocket::fs::{relative, FileServer};

mod catchers;
mod guards;
mod mongo;
mod routes;
mod utils;

lazy_static! {
    static ref MONGODB_URI: String = {
        dotenv().ok();
        match std::env::var("MONGODB_URI") {
            Ok(uri) => uri,
            Err(_) => "mongodb://localhost:27017".to_string(),
        }
    };
    static ref DATABASE_NAME: String = {
        dotenv().ok();
        match std::env::var("DATABASE_NAME") {
            Ok(db) => db,
            Err(_) => "grapevine".to_string(),
        }
    };
}

#[tokio::main]
async fn main() -> Result<(), Box<dyn std::error::Error>> {
    // connect to mongodb
    let mongo = GrapevineDB::init().await;
    // Initialize logger
    tracing_subscriber::fmt::init();
    // TODO: Route formatting/ segmenting logic
    rocket::build()
        // add mongodb client to context
        .manage(mongo)
        // mount user routes
        .mount("/user", &**routes::USER_ROUTES)
        // mount proof routes
        .mount("/proof", &**routes::PROOF_ROUTES)
        // mount artifact file server
        .mount("/static", FileServer::from(relative!("static")))
        // mount test methods (TO BE REMOVED)
        .mount("/test", routes![action, health])
        // register request guards
        .register("/", catchers![bad_request, not_found, unauthorized])
        .launch()
        .await?;
    Ok(())
}

#[get("/nonce-guard-test")]
async fn action(_guard: NonceGuard) -> &'static str {
    "Succesfully verified nonce"
}

#[get("/health")]
async fn health() -> &'static str {
    "Hello, world!"
}

<<<<<<< HEAD
// #[cfg(test)]
// mod test_rocket {
//     use self::utils::{use_public_params, use_r1cs, use_wasm};

//     use super::*;
//     use babyjubjub_rs::PrivateKey;
//     use grapevine_circuits::{nova::nova_proof, utils::compress_proof};
//     use grapevine_common::{
//         account::GrapevineAccount,
//         auth_secret::AuthSecretEncryptedUser,
//         http::requests::{CreateUserRequest, NewPhraseRequest},
//         models::user,
//         utils::random_fr,
//     };
//     use lazy_static::lazy_static;
//     use rocket::{
//         local::asynchronous::{Client, LocalResponse},
//         request,
//         serde::json::Json,
//     };
//     use std::sync::Mutex;

//     lazy_static! {
//         static ref USERS: Mutex<Vec<GrapevineAccount>> = Mutex::new(vec![]);
//     }

//     struct GrapevineTestContext {
//         client: Client,
//     }
//     impl GrapevineTestContext {
//         async fn init() -> Self {
//             let mongo = GrapevineDB::init().await;
//             let rocket = rocket::build()
//                 .manage(mongo)
//                 .mount(
//                     "/",
//                     routes![
//                         action,
//                         health,
//                         create_user,
//                         get_user,
//                         create_phrase,
//                         get_pubkey,
//                         add_relationship,
//                         get_available_proofs,
//                         get_proof_with_params,
//                     ],
//                 )
//                 .mount("/static", FileServer::from(relative!("static")))
//                 .register("/", catchers![bad_request, not_found, unauthorized]);

//             GrapevineTestContext {
//                 client: Client::tracked(rocket).await.unwrap(),
//             }
//         }
//     }

//     async fn clear_user_from_db(username: String) {
//         let db = GrapevineDB::init().await;
//         let user = db.get_user(username.clone()).await;
//         if user.is_some() {
//             db.remove_user(&user.unwrap().id.unwrap()).await;
//         }
//     }

//     /* Returns status code */
//     async fn create_user_request(
//         context: &GrapevineTestContext,
//         request: &CreateUserRequest,
//     ) -> String {
//         context
//             .client
//             .post("/user/create")
//             .header(ContentType::JSON)
//             .body(serde_json::json!(request).to_string())
//             .dispatch()
//             .await
//             .into_string()
//             .await
//             .unwrap()
//     }

//     // async fn get_user_request(context: &GrapevineTestContext, username: String) {
//     //     let res:  = context
//     //         .client
//     //         .post(format!("/user/{}", username))
//     //         .dispatch()
//     //         .await
//     //         .into_json()
//     //         .await
//     //         .unwrap();
//     //     println!("{:?}", res)
//     // }

//     // fn check_test_env_prepared() -> bool {
//     //     let users = USERS.lock().unwrap();
//     //     users.get(0).is_some()
//     // }

//     // async fn prepare_test_env() {
//     //     let mut users = USERS.lock().unwrap();
//     //     let username_1 = String::from("manbearpig");
//     //     // Check if user exists or not in database. If it does then remove it so that test can be performed
//     //     clear_user_from_db(username_1.clone()).await;
//     //     let user_1 = GrapevineTestUser {
//     //         nonce: 0,
//     //         private_key: new_private_key().to_vec(),
//     //         username: username_1,
//     //     };
//     //     users.push(user_1.clone());
//     //     create_user_request(
//     //         user_1.username.clone(),
//     //         user_1.username.clone(),
//     //         PrivateKey::import(user_1.private_key).unwrap(),
//     //         false,
//     //     )
//     //     .await;
//     //     // Create user in db
//     // }

//     #[rocket::async_test]
//     async fn test_create_user_wrong_signature() {
//         // todo: CTOR for running beforeAll
//         // initiate context
//         let context = GrapevineTestContext::init().await;
//         // generate two accounts
//         let account_1 = GrapevineAccount::new(String::from("userA1"));
//         let account_2 = GrapevineAccount::new(String::from("userA2"));
//         // generate a signature from account 2
//         let bad_sig = account_2.sign_username().compress();
//         // generate a "Create User" http request from account 1
//         let mut request = account_1.create_user_request();
//         // set the signature for creating account 1 to be the signature of account 2
//         request.signature = bad_sig;
//         // check response failure
//         assert_eq!(
//             create_user_request(&context, &request).await,
//             "Signature by pubkey does not match given message",
//             "Request should fail due to mismatched msg"
//         );
//     }

//     #[rocket::async_test]
//     async fn test_username_exceeding_character_limit() {
//         let context = GrapevineTestContext::init().await;

//         let account = GrapevineAccount::new(String::from("userA1"));

//         let mut request = account.create_user_request();

//         request.username = String::from("fake_username_1234567890_abcdef");

//         assert_eq!(
//             create_user_request(&context, &request).await,
//             format!(
//                 "Username {} exceeds limit of 30 characters.",
//                 request.username
//             ),
//             "Request should fail to to character length exceeded"
//         );
//     }

//     #[rocket::async_test]
//     async fn test_username_with_non_ascii_characters() {
//         let context = GrapevineTestContext::init().await;

//         let account = GrapevineAccount::new(String::from("fake_username_😍😌£"));

//         let request = account.create_user_request();

//         assert_eq!(
//             create_user_request(&context, &request).await,
//             "Username must only contain ascii characters.",
//             "User should be created"
//         );
//     }

//     #[rocket::async_test]
//     async fn test_successful_user_creation() {
//         let username = String::from("manbearpig");
//         clear_user_from_db(username.clone()).await;

//         let context = GrapevineTestContext::init().await;

//         let account = GrapevineAccount::new(username.clone());

//         let request = account.create_user_request();

//         assert_eq!(
//             create_user_request(&context, &request).await,
//             "User succefully created",
//             "User should be created"
//         );

//         // Check that user was stored in DB
//         // get_user_request(&context, username).await;

//         // Store user for later testing
//         let mut users = USERS.lock().unwrap();
//         users.push(account);
//     }

//     #[rocket::async_test]
//     async fn test_nonce_guard_missing_auth_header() {
//         let context = GrapevineTestContext::init().await;

//         // Test no authorization header
//         let res = context.client.get("/nonce-guard-test").dispatch().await;
//         let message = res.into_string().await.unwrap();
//         assert_eq!("Missing authorization header", message);
//     }

//     #[rocket::async_test]
//     async fn test_nonce_guard_malformed_auth_header() {
//         let context = GrapevineTestContext::init().await;

//         let auth_header = Header::new("Authorization", "Missing_delimeter");
//         let res = context
//             .client
//             .get("/nonce-guard-test")
//             .header(auth_header)
//             .dispatch()
//             .await;
//         let message = res.into_string().await.unwrap();
//         assert_eq!("Malformed authorization header", message);
//     }

//     #[rocket::async_test]
//     async fn test_nonce_guard_non_existent_user() {
//         let context = GrapevineTestContext::init().await;
//         let auth_header = Header::new("Authorization", "charlie-0");
//         let res = context
//             .client
//             .get("/nonce-guard-test")
//             .header(auth_header)
//             .dispatch()
//             .await;
//         let message = res.into_string().await.unwrap();
//         assert_eq!("User charlie not found", message);
//     }

//     #[rocket::async_test]
//     async fn test_nonce_guard_successful_verification() {
//         let users = USERS.lock().unwrap();
//         let user = users.get(0).unwrap().clone();
//         let auth_header = Header::new(
//             "Authorization",
//             format!("{}-{}", user.username(), user.nonce()),
//         );
//         let context = GrapevineTestContext::init().await;
//         let res = context
//             .client
//             .get("/nonce-guard-test")
//             .header(auth_header)
//             .dispatch()
//             .await;
//         let message = res.into_string().await.unwrap();
//         assert_eq!("Succesfully verified nonce", message);
//     }

//     #[rocket::async_test]
//     async fn test_nonce_guard_without_nonce_increment() {
//         let mut users = USERS.lock().unwrap();
//         let mut user = users.get(0).unwrap().clone();
//         let nonce = user.nonce();
//         let auth_header = Header::new("Authorization", format!("{}-{}", user.username(), nonce));
//         let context = GrapevineTestContext::init().await;
//         let res = context
//             .client
//             .get("/nonce-guard-test")
//             .header(auth_header)
//             .dispatch()
//             .await;
//         let message = res.into_string().await.unwrap();
//         assert_eq!(
//             format!(
//                 "Incorrect nonce provided. Expected {} and received {}",
//                 nonce + 1,
//                 nonce
//             ),
//             message
//         );
//         user.increment_nonce();
//         users[0] = user;
//     }

//     #[rocket::async_test]
//     async fn test_nonce_guard_after_nonce_increment() {
//         let mut users = USERS.lock().unwrap();
//         let mut user = users.get(0).unwrap().clone();
//         let context = GrapevineTestContext::init().await;
//         let auth_header = Header::new(
//             "Authorization",
//             format!("{}-{}", user.username(), user.nonce()),
//         );
//         let res = context
//             .client
//             .get("/nonce-guard-test")
//             .header(auth_header)
//             .dispatch()
//             .await;
//         let message = res.into_string().await.unwrap();
//         assert_eq!("Succesfully verified nonce", message);

//         user.increment_nonce();
//         users[0] = user;
//     }

//     // #############################################

//     // #[rocket::async_test]
//     // async fn test_duplicate_username() {
//     //     let username = String::from("manbearpig");
//     //     clear_user_from_db(username.clone()).await;

//     //     let context = GrapevineTestContext::init().await;

//     //     let account = GrapevineAccount::new(username.clone());

//     //     let request = account.create_user_request();

//     //     assert_eq!(
//     //         create_user_request(&context, &request).await,
//     //         "User succefully created",
//     //         "User should be created"
//     //     );
//     // }

//     // #[rocket::async_test]
//     // async fn test_create_user() {
//     //     // Test mismatched username and signed message
//     //     let private_key = PrivateKey::import(new_private_key().to_vec()).unwrap();
//     //     let res_code = create_user_request(
//     //         String::from("fakename1"),
//     //         String::from("fakename2"),
//     //         private_key,
//     //         false,
//     //     )
//     //     .await;

//     //     // TODO: Replace with custom error message
//     //     assert_eq!(
//     //         res_code,
//     //         Status::BadRequest.code,
//     //         "Request should fail due to mismatched msg"
//     //     );

//     //     // Test username that exceeds 30 characters
//     //     let username_2 = String::from("fake_username_1234567890_abcdef");
//     //     let private_key_2 = PrivateKey::import(new_private_key().to_vec()).unwrap();
//     //     let res_code_2 =
//     //         create_user_request(username_2.clone(), username_2.clone(), private_key_2, true).await;

//     //     // TODO: Replace with custom error message
//     //     assert_eq!(
//     //         res_code_2,
//     //         Status::BadRequest.code,
//     //         "Request should fail from username exceeding 30 character limit"
//     //     );

//     //     // Test username that contains non ascii characters
//     //     let username_3 = String::from("fake_username_😍😌£");
//     //     let private_key_3 = PrivateKey::import(new_private_key().to_vec()).unwrap();
//     //     let res_code_3 =
//     //         create_user_request(username_3.clone(), username_3.clone(), private_key_3, false).await;

//     //     // TODO: Replace with custom error message
//     //     assert_eq!(
//     //         res_code_3,
//     //         Status::BadRequest.code,
//     //         "Request should fail from username containing non ascii characters"
//     //     );

//     //     // Successfully create user
//     //     let username_4 = String::from("manbearape");
//     //     let private_key_4_bytes = new_private_key().to_vec();
//     //     let private_key_4 = PrivateKey::import(private_key_4_bytes.clone()).unwrap();
//     //     let res_code_4 =
//     //         create_user_request(username_4.clone(), username_4.clone(), private_key_4, false).await;
//     //     assert_eq!(res_code_4, Status::Created.code, "Request should succeed");

//     //     // TODO: Conflict errors are not returning correctly. May need to change mongo function logic

//     //     // Test username that's already been stored
//     //     // let username_5 = String::from("manbearpig");
//     //     // let private_key_5 = PrivateKey::import(new_private_key().to_vec()).unwrap();
//     //     // let res_code_5 =
//     //     //     create_user_request(username_5.clone(), username_5.clone(), private_key_5, false).await;
//     //     // assert_eq!(
//     //     //     res_code_5,
//     //     //     Status::Conflict.code,
//     //     //     "Request should fail due to username already stored"
//     //     // );

//     //     // Test public key that's already been stored
//     //     // let username_6 = String::from("manbearape");
//     //     // let private_key_6 = PrivateKey::import(private_key_4_bytes.clone()).unwrap();
//     //     // let res_code_6 =
//     //     //     create_user_request(username_6.clone(), username_6.clone(), private_key_6, false).await;
//     //     // assert_eq!(
//     //     //     res_code_6,
//     //     //     Status::Conflict.code,
//     //     //     "Request should fail due to pubkey already stored"
//     //     // );

//     //     // Test public key and username that are already been stored
//     //     // let username_7 = String::from("manbearpig");
//     //     // let private_key_7 = PrivateKey::import(private_key_4_bytes.clone()).unwrap();
//     //     // let res_code_7 =
//     //     //     create_user_request(username_7.clone(), username_7.clone(), private_key_7, false).await;
//     //     // assert_eq!(
//     //     //     res_code_7,
//     //     //     Status::Conflict.code,
//     //     //     "Request should fail due to pubkey and username already stored"
//     //     // );

//     //     // TODO: Battle test route for more errors
//     // }

//     // #[rocket::async_test]
//     // async fn test_create_phrase() {
//     //     // Check that test environment has been prepared. If not then create users
//     //     if !check_test_env_prepared() {
//     //         prepare_test_env().await
//     //     }

//     //     // Load in user from previous tests
//     //     let mut users = USERS.lock().unwrap();
//     //     let mut user_1 = users.get(0).unwrap().clone();
//     //     let mut nonce = user_1.nonce;
//     //     let username_2 = String::from("omniman");
//     //     // Test case where user does not exist
//     //     let phrase = String::from("She'll be coming around the mountain when she comes");

//     //     let auth_header = Header::new("Authorization", format!("{}-{}", username_2, 0));

//     //     let GrapevineTestContext { client } = GrapevineTestContext::init().await;
//     //     let code = client
//     //         .post("/phrase/create")
//     //         .header(auth_header)
//     //         .body(vec![])
//     //         .dispatch()
//     //         .await
//     //         .status()
//     //         .code;

//     //     // TODO: Replace code with error message
//     //     assert_eq!(code, Status::NotFound.code);

//     //     // Request should fail when request body cannot be parsed into NewPhraseRequest
//     //     let auth_header_2 = Header::new(
//     //         "Authorization",
//     //         format!("{}-{}", user_1.username.clone(), nonce),
//     //     );
//     //     nonce += 1;
//     //     let code = client
//     //         .post("/phrase/create")
//     //         .header(auth_header_2)
//     //         .body(vec![])
//     //         .dispatch()
//     //         .await
//     //         .status()
//     //         .code;

//     //     // TODO: Replace code with error message
//     //     assert_eq!(code, Status::BadRequest.code);

//     //     // TODO: Fix proof decompression function to account for this error
//     //     // Test request with empty proof inside of body

//     //     // let body = NewPhraseRequest {
//     //     //     proof: vec![8],
//     //     //     username: user_1.username.clone(),
//     //     // };
//     //     // let serialized: Vec<u8> = bincode::serialize(&body).unwrap();
//     //     // let auth_header_3 = Header::new(
//     //     //     "Authorization",
//     //     //     format!("{}-{}", user_1.username.clone(), nonce),
//     //     // );
//     //     // nonce += 1;
//     //     // let code = client
//     //     //     .post("/phrase/create")
//     //     //     .header(auth_header_3)
//     //     //     .body(serialized)
//     //     //     .dispatch()
//     //     //     .await
//     //     //     .status()
//     //     //     .code;

//     //     // // TODO: Replace code with error message
//     //     // assert_eq!(code, Status::BadRequest.code);

//     //     // Test case with valid proof

//     //     let params = use_public_params().unwrap();
//     //     let r1cs = use_r1cs().unwrap();
//     //     let wc_path = use_wasm().unwrap();

//     //     let username = String::from("omniman");
//     //     clear_user_from_db(username.clone()).await;

//     //     let username_vec = vec![username.clone()];
//     //     let auth_secret_vec = vec![random_fr()];

//     //     let proof = nova_proof(
//     //         wc_path,
//     //         &r1cs,
//     //         &params,
//     //         &phrase,
//     //         &username_vec,
//     //         &auth_secret_vec,
//     //     )
//     //     .unwrap();

//     //     let compressed = compress_proof(&proof);

//     //     let body = NewPhraseRequest {
//     //         proof: compressed,
//     //         username: user_1.username.clone(),
//     //     };
//     //     let serialized: Vec<u8> = bincode::serialize(&body).unwrap();
//     //     let auth_header_3 = Header::new(
//     //         "Authorization",
//     //         format!("{}-{}", user_1.username.clone(), nonce),
//     //     );
//     //     nonce += 1;
//     //     let code = client
//     //         .post("/phrase/create")
//     //         .header(auth_header_3)
//     //         .body(serialized)
//     //         .dispatch()
//     //         .await
//     //         .status()
//     //         .code;

//     //     assert_eq!(code, Status::Created.code);

//     //     // Save updated nonce
//     //     user_1.nonce = nonce;
//     //     users[0] = user_1;
//     // }

//     #[rocket::async_test]
//     async fn test_continue_phrase() {}
// }
=======
#[cfg(test)]
mod test_rocket {
    use self::utils::{use_public_params, use_r1cs, use_wasm};

    use super::*;
    use babyjubjub_rs::PrivateKey;
    use grapevine_circuits::{
        nova::nova_proof,
        utils::{compress_proof, decompress_proof},
    };
    use grapevine_common::{
        account::GrapevineAccount,
        auth_secret::AuthSecretEncryptedUser,
        http::requests::{CreateUserRequest, NewPhraseRequest, NewRelationshipRequest},
        models::{proof::ProvingData, user},
        utils::random_fr,
    };
    use lazy_static::lazy_static;
    use rocket::{
        local::asynchronous::{Client, LocalResponse},
        request,
        serde::json::Json,
    };
    use std::sync::Mutex;

    lazy_static! {
        static ref USERS: Mutex<Vec<GrapevineAccount>> = Mutex::new(vec![]);
    }

    struct GrapevineTestContext {
        client: Client,
    }

    impl GrapevineTestContext {
        async fn init() -> Self {
            let mongo = GrapevineDB::init().await;
            let rocket = rocket::build()
                .manage(mongo)
                .mount(
                    "/",
                    routes![
                        action,
                        health,
                        create_user,
                        degree_proof,
                        get_user,
                        create_phrase,
                        get_pubkey,
                        add_relationship,
                        get_available_proofs,
                        get_proof_with_params,
                    ],
                )
                .mount("/static", FileServer::from(relative!("static")))
                .register("/", catchers![bad_request, not_found, unauthorized]);

            GrapevineTestContext {
                client: Client::tracked(rocket).await.unwrap(),
            }
        }
    }

    async fn clear_user_from_db(username: String) {
        let db = GrapevineDB::init().await;
        let user = db.get_user(username.clone()).await;
        if user.is_some() {
            db.remove_user(&user.unwrap().id.unwrap()).await;
        }
    }

    async fn create_user_request(
        context: &GrapevineTestContext,
        request: &CreateUserRequest,
    ) -> String {
        context
            .client
            .post("/user/create")
            .header(ContentType::JSON)
            .body(serde_json::json!(request).to_string())
            .dispatch()
            .await
            .into_string()
            .await
            .unwrap()
    }

    async fn get_user_request(context: &GrapevineTestContext, username: String) -> Option<User> {
        context
            .client
            .get(format!("/user/{}", username))
            .dispatch()
            .await
            .into_json::<User>()
            .await
    }

    fn check_test_env_prepared() -> bool {
        let users = USERS.lock().unwrap();
        let prepared = users.get(0).is_some();
        drop(users);
        prepared
    }

    async fn prepare_test_env() {
        let mut users = USERS.lock().unwrap();
        let user_1 = GrapevineAccount::new(String::from("manbearpig"));
        // Check if user exists or not in database. If it does then remove it so that test can be performed
        clear_user_from_db(user_1.username().clone()).await;

        let context = GrapevineTestContext::init().await;

        let request = user_1.create_user_request();

        create_user_request(&context, &request).await;
        users.push(user_1);
        drop(users);
    }

    #[rocket::async_test]
    async fn test_create_user_wrong_signature() {
        // todo: CTOR for running beforeAll
        // initiate context
        let context = GrapevineTestContext::init().await;
        // generate two accounts
        let account_1 = GrapevineAccount::new(String::from("userA1"));
        let account_2 = GrapevineAccount::new(String::from("userA2"));
        // generate a signature from account 2
        let bad_sig = account_2.sign_username().compress();
        // generate a "Create User" http request from account 1
        let mut request = account_1.create_user_request();
        // set the signature for creating account 1 to be the signature of account 2
        request.signature = bad_sig;
        // check response failure
        assert_eq!(
            create_user_request(&context, &request).await,
            "Signature by pubkey does not match given message",
            "Request should fail due to mismatched msg"
        );
    }

    #[rocket::async_test]
    async fn test_username_exceeding_character_limit() {
        let context = GrapevineTestContext::init().await;

        let account = GrapevineAccount::new(String::from("userA1"));

        let mut request = account.create_user_request();

        request.username = String::from("fake_username_1234567890_abcdef");

        assert_eq!(
            create_user_request(&context, &request).await,
            format!(
                "Username {} exceeds limit of 30 characters.",
                request.username
            ),
            "Request should fail to to character length exceeded"
        );
    }

    #[rocket::async_test]
    async fn test_username_with_non_ascii_characters() {
        let context = GrapevineTestContext::init().await;

        let account = GrapevineAccount::new(String::from("fake_username_😍😌£"));

        let request = account.create_user_request();

        assert_eq!(
            create_user_request(&context, &request).await,
            "Username must only contain ascii characters.",
            "User should be created"
        );
    }

    #[rocket::async_test]
    async fn test_successful_user_creation() {
        let username = String::from("manbearpig");
        clear_user_from_db(username.clone()).await;

        let context = GrapevineTestContext::init().await;

        let account = GrapevineAccount::new(username.clone());

        let request = account.create_user_request();

        assert_eq!(
            create_user_request(&context, &request).await,
            "User succefully created",
            "User should be created"
        );

        // Check that user was stored in DB
        let user = get_user_request(&context, username).await;
        assert!(user.is_some(), "User should be stored inside of MongoDB");
    }

    #[rocket::async_test]
    async fn test_nonce_guard_missing_auth_header() {
        let context = GrapevineTestContext::init().await;

        // Test no authorization header
        let res = context.client.get("/nonce-guard-test").dispatch().await;
        let message = res.into_string().await.unwrap();
        assert_eq!("Missing authorization header", message);
    }

    #[rocket::async_test]
    async fn test_nonce_guard_malformed_auth_header() {
        let context = GrapevineTestContext::init().await;

        let auth_header = Header::new("Authorization", "Missing_delimeter");
        let res = context
            .client
            .get("/nonce-guard-test")
            .header(auth_header)
            .dispatch()
            .await;
        let message = res.into_string().await.unwrap();
        assert_eq!("Malformed authorization header", message);
    }

    #[rocket::async_test]
    async fn test_nonce_guard_non_existent_user() {
        let context = GrapevineTestContext::init().await;
        let auth_header = Header::new("Authorization", "charlie-0");
        let res = context
            .client
            .get("/nonce-guard-test")
            .header(auth_header)
            .dispatch()
            .await;
        let message = res.into_string().await.unwrap();
        assert_eq!("User charlie not found", message);
    }

    // #[rocket::async_test]
    // async fn test_nonce_guard_successful_verification() {
    //     if !check_test_env_prepared() {
    //         prepare_test_env().await
    //     }

    //     let users = USERS.lock().unwrap();
    //     let user = users.get(0).unwrap().clone();
    //     let auth_header = Header::new(
    //         "Authorization",
    //         format!("{}-{}", user.username(), user.nonce()),
    //     );
    //     let context = GrapevineTestContext::init().await;
    //     let res = context
    //         .client
    //         .get("/nonce-guard-test")
    //         .header(auth_header)
    //         .dispatch()
    //         .await;
    //     let message = res.into_string().await.unwrap();
    //     assert_eq!("Succesfully verified nonce", message);
    //     drop(users);
    // }

    // #[rocket::async_test]
    // async fn test_nonce_guard_with_incorrect_nonce() {
    //     let mut users = USERS.lock().unwrap();
    //     let mut user = users.get(0).unwrap().clone();
    //     let nonce = user.nonce();
    //     let auth_header = Header::new("Authorization", format!("{}-{}", user.username(), nonce));
    //     let context = GrapevineTestContext::init().await;
    //     let res = context
    //         .client
    //         .get("/nonce-guard-test")
    //         .header(auth_header)
    //         .dispatch()
    //         .await;
    //     let message = res.into_string().await.unwrap();
    //     assert_eq!(
    //         format!(
    //             "Incorrect nonce provided. Expected {} and received {}",
    //             nonce + 1,
    //             nonce
    //         ),
    //         message
    //     );
    //     user.increment_nonce();
    //     users[0] = user;
    //     drop(users);
    // }

    // // #[rocket::async_test]
    // // async fn test_nonce_guard_after_nonce_increment() {
    // //     let mut users = USERS.lock().unwrap();
    // //     let mut user = users.get(0).unwrap().clone();
    // //     let context = GrapevineTestContext::init().await;
    // //     let auth_header = Header::new(
    // //         "Authorization",
    // //         format!("{}-{}", user.username(), user.nonce()),
    // //     );
    // //     let res = context
    // //         .client
    // //         .get("/nonce-guard-test")
    // //         .header(auth_header)
    // //         .dispatch()
    // //         .await;
    // //     let message = res.into_string().await.unwrap();
    // //     assert_eq!("Succesfully verified nonce", message);

    // //     user.increment_nonce();
    // //     users[0] = user;
    // //     drop(users)
    // // }

    // // #[rocket::async_test]
    // // async fn test_create_phrase_with_non_existent_user() {
    // //     let user = GrapevineAccount::new(String::from("omniman"));
    // //     let phrase = String::from("She'll be coming around the mountain when she comes");
    // //     let context = GrapevineTestContext::init().await;

    // //     let code = context
    // //         .client
    // //         .post("/phrase/create")
    // //         .body(vec![])
    // //         .dispatch()
    // //         .await
    // //         .status()
    // //         .code;

    // //     // TODO: Replace code with error message
    // //     assert_eq!(code, Status::NotFound.code);
    // // }

    // #[rocket::async_test]
    // async fn test_create_phrase_with_invalid_request_body() {
    //     let context = GrapevineTestContext::init().await;

    //     let res = context
    //         .client
    //         .post("/phrase/create")
    //         .body(vec![])
    //         .dispatch()
    //         .await
    //         .into_string()
    //         .await
    //         .unwrap();

    //     assert_eq!(
    //         "Request body could not be parsed to NewPhraseRequest", res,
    //         "Empty request body shouldn't be parseable"
    //     );
    // }

    // // #[rocket::async_test]
    // // async fn test_create_phrase_with_request_body_over_2_mb() {
    // //     let context = GrapevineTestContext::init().await;

    // //     let body = vec![1; 4 * 1024 * 1024];

    // //     let res = context
    // //         .client
    // //         .post("/phrase/create")
    // //         .body(body)
    // //         .dispatch()
    // //         .await
    // //         .into_string()
    // //         .await
    // //         .unwrap();

    // //     assert_eq!(
    // //         "Request body execeeds 2 megabytes", res,
    // //         "Error should be thrown if request execeeds 2 megabytes"
    // //     );
    // // }

    // #[rocket::async_test]
    // async fn test_successful_phrase_creation() {
    //     if !check_test_env_prepared() {
    //         prepare_test_env().await
    //     }

    //     let users = USERS.lock().unwrap();
    //     let user = users.get(0).unwrap().clone();
    //     let phrase = String::from("She'll be coming around the mountain when she comes");

    //     let username_vec = vec![user.username().clone()];
    //     let auth_secret_vec = vec![user.auth_secret().clone()];

    //     let params = use_public_params().unwrap();
    //     let r1cs = use_r1cs().unwrap();
    //     let wc_path = use_wasm().unwrap();

    //     let proof = nova_proof(
    //         wc_path,
    //         &r1cs,
    //         &params,
    //         &phrase,
    //         &username_vec,
    //         &auth_secret_vec,
    //     )
    //     .unwrap();

    //     let context = GrapevineTestContext::init().await;

    //     let compressed = compress_proof(&proof);

    //     let body = NewPhraseRequest {
    //         proof: compressed,
    //         username: user.username().clone(),
    //     };

    //     let serialized: Vec<u8> = bincode::serialize(&body).unwrap();

    //     let res = context
    //         .client
    //         .post("/phrase/create")
    //         .body(serialized)
    //         .dispatch()
    //         .await
    //         .into_string()
    //         .await
    //         .unwrap();

    //     assert_eq!(
    //         "Succesfully created phrase", res,
    //         "New phrase should be created with proper request body"
    //     );
    // }

    // // TODO: Test proof generation with a different set of public params

    // #[rocket::async_test]
    // async fn test_create_degree_proof_with_invalid_request_body() {
    //     let context = GrapevineTestContext::init().await;

    //     let res = context
    //         .client
    //         .post("/phrase/continue")
    //         .body(vec![])
    //         .dispatch()
    //         .await
    //         .into_string()
    //         .await
    //         .unwrap();

    //     assert_eq!(
    //         "Request body could not be parsed to DegreeProofRequest", res,
    //         "Empty request body shouldn't be parseable"
    //     );
    // }

    // #[rocket::async_test]
    // async fn test_successful_degree_proof_creation() {
    //     let context = GrapevineTestContext::init().await;

    //     let params = use_public_params().unwrap();
    //     let r1cs = use_r1cs().unwrap();
    //     let wc_path = use_wasm().unwrap();

    //     // TODO: Grab
    //     let oid = "65ce16827c35eaf5e6f4eda5";

    //     let users = USERS.lock().unwrap();
    //     let user = users.get(0).unwrap().clone();

    //     let context = GrapevineTestContext::init().await;

    //     let url = format!("/proof/{}/params/{}", oid, user.username());

    //     let res = context.client.get(url).dispatch().await;

    //     let proving_data = res.into_json::<ProvingData>().await.unwrap();

    //     let auth_secret_encrypted = AuthSecretEncrypted {
    //         ephemeral_key: proving_data.ephemeral_key,
    //         ciphertext: proving_data.ciphertext,
    //         username: proving_data.username,
    //         recipient: account.pubkey().compress(),
    //     };
    // }

    // #[rocket::async_test]
    // async fn test_relationship_creation_with_empty_request_body() {
    //     if !check_test_env_prepared() {
    //         prepare_test_env().await
    //     }

    //     let users = USERS.lock().unwrap();
    //     let user = users.get(0).unwrap().clone();
    //     let pubkey = user.pubkey();
    //     let encrypted_auth_secret = user.encrypt_auth_secret(pubkey);

    //     let body = NewRelationshipRequest {
    //         from: user.username().clone(),
    //         to: user.username().clone(),
    //         ephemeral_key: encrypted_auth_secret.ephemeral_key,
    //         ciphertext: encrypted_auth_secret.ciphertext,
    //     };

    //     let context = GrapevineTestContext::init().await;

    //     let res = context
    //         .client
    //         .post("/user/relationship")
    //         .json(&body)
    //         .dispatch()
    //         .await
    //         .into_string()
    //         .await
    //         .unwrap();

    //     assert_eq!(
    //         "User cannot have a relationship with themself", res,
    //         "User should not be able to have a relationsip with themselves."
    //     );
    // }

    // #[rocket::async_test]
    // async fn test_relationship_creation_with_non_existent_sender() {
    //     if !check_test_env_prepared() {
    //         prepare_test_env().await
    //     }

    //     let users = USERS.lock().unwrap();
    //     let user = users.get(0).unwrap().clone();

    //     let user_2 = GrapevineAccount::new(String::from("pizzaEater"));

    //     let pubkey = user.pubkey();
    //     let encrypted_auth_secret = user_2.encrypt_auth_secret(pubkey);

    //     let context = GrapevineTestContext::init().await;

    //     let body = NewRelationshipRequest {
    //         from: user_2.username().clone(),
    //         to: user.username().clone(),
    //         ephemeral_key: encrypted_auth_secret.ephemeral_key,
    //         ciphertext: encrypted_auth_secret.ciphertext,
    //     };

    //     let res = context
    //         .client
    //         .post("/user/relationship")
    //         .json(&body)
    //         .dispatch()
    //         .await
    //         .into_string()
    //         .await
    //         .unwrap();

    //     assert_eq!(
    //         "Sender does not exist.", res,
    //         "Sender shouldn't exist inside database."
    //     );
    // }

    // #[rocket::async_test]
    // async fn test_relationship_creation_with_non_existent_recipient() {
    //     if !check_test_env_prepared() {
    //         prepare_test_env().await
    //     }

    //     let users = USERS.lock().unwrap();
    //     let user = users.get(0).unwrap().clone();

    //     let user_2 = GrapevineAccount::new(String::from("pizzaEater"));

    //     let pubkey = user_2.pubkey();
    //     let encrypted_auth_secret = user.encrypt_auth_secret(pubkey);

    //     let context = GrapevineTestContext::init().await;

    //     let body = NewRelationshipRequest {
    //         from: user.username().clone(),
    //         to: user_2.username().clone(),
    //         ephemeral_key: encrypted_auth_secret.ephemeral_key,
    //         ciphertext: encrypted_auth_secret.ciphertext,
    //     };

    //     let res = context
    //         .client
    //         .post("/user/relationship")
    //         .json(&body)
    //         .dispatch()
    //         .await
    //         .into_string()
    //         .await
    //         .unwrap();

    //     assert_eq!(
    //         "Recipient does not exist.", res,
    //         "Recipient shouldn't exist inside database."
    //     );
    // }

    // #[rocket::async_test]
    // async fn test_successful_relationship_creation() {
    //     if !check_test_env_prepared() {
    //         prepare_test_env().await
    //     }

    //     let users = USERS.lock().unwrap();
    //     let user = users.get(0).unwrap().clone();

    //     // Create new user
    //     let user_2 = GrapevineAccount::new(String::from("pizzaEater"));
    //     let request = user_2.create_user_request();

    //     let context = GrapevineTestContext::init().await;
    //     create_user_request(&context, &request).await;

    //     let pubkey = user_2.pubkey();
    //     let encrypted_auth_secret = user.encrypt_auth_secret(pubkey);

    //     let body = NewRelationshipRequest {
    //         from: user.username().clone(),
    //         to: user_2.username().clone(),
    //         ephemeral_key: encrypted_auth_secret.ephemeral_key,
    //         ciphertext: encrypted_auth_secret.ciphertext,
    //     };

    //     let res = context
    //         .client
    //         .post("/user/relationship")
    //         .json(&body)
    //         .dispatch()
    //         .await
    //         .into_string()
    //         .await
    //         .unwrap();

    //     assert_eq!(
    //         format!(
    //             "Relationship between {} and {} created",
    //             user.username(),
    //             user_2.username()
    //         ),
    //         res,
    //         "Recipient shouldn't exist inside database."
    //     );
    // }
}
>>>>>>> 6ecffd97
<|MERGE_RESOLUTION|>--- conflicted
+++ resolved
@@ -66,19 +66,21 @@
     "Hello, world!"
 }
 
-<<<<<<< HEAD
 // #[cfg(test)]
 // mod test_rocket {
-//     use self::utils::{use_public_params, use_r1cs, use_wasm};
+//     use self::utils::{use_public_params};
 
 //     use super::*;
 //     use babyjubjub_rs::PrivateKey;
-//     use grapevine_circuits::{nova::nova_proof, utils::compress_proof};
+//     use grapevine_circuits::{
+//         nova::nova_proof,
+//         utils::{compress_proof, decompress_proof},
+//     };
 //     use grapevine_common::{
 //         account::GrapevineAccount,
 //         auth_secret::AuthSecretEncryptedUser,
-//         http::requests::{CreateUserRequest, NewPhraseRequest},
-//         models::user,
+//         http::requests::{CreateUserRequest, NewPhraseRequest, NewRelationshipRequest},
+//         models::{proof::ProvingData, user},
 //         utils::random_fr,
 //     };
 //     use lazy_static::lazy_static;
@@ -96,6 +98,7 @@
 //     struct GrapevineTestContext {
 //         client: Client,
 //     }
+
 //     impl GrapevineTestContext {
 //         async fn init() -> Self {
 //             let mongo = GrapevineDB::init().await;
@@ -107,6 +110,7 @@
 //                         action,
 //                         health,
 //                         create_user,
+//                         degree_proof,
 //                         get_user,
 //                         create_phrase,
 //                         get_pubkey,
@@ -132,7 +136,6 @@
 //         }
 //     }
 
-//     /* Returns status code */
 //     async fn create_user_request(
 //         context: &GrapevineTestContext,
 //         request: &CreateUserRequest,
@@ -149,43 +152,37 @@
 //             .unwrap()
 //     }
 
-//     // async fn get_user_request(context: &GrapevineTestContext, username: String) {
-//     //     let res:  = context
-//     //         .client
-//     //         .post(format!("/user/{}", username))
-//     //         .dispatch()
-//     //         .await
-//     //         .into_json()
-//     //         .await
-//     //         .unwrap();
-//     //     println!("{:?}", res)
-//     // }
-
-//     // fn check_test_env_prepared() -> bool {
-//     //     let users = USERS.lock().unwrap();
-//     //     users.get(0).is_some()
-//     // }
-
-//     // async fn prepare_test_env() {
-//     //     let mut users = USERS.lock().unwrap();
-//     //     let username_1 = String::from("manbearpig");
-//     //     // Check if user exists or not in database. If it does then remove it so that test can be performed
-//     //     clear_user_from_db(username_1.clone()).await;
-//     //     let user_1 = GrapevineTestUser {
-//     //         nonce: 0,
-//     //         private_key: new_private_key().to_vec(),
-//     //         username: username_1,
-//     //     };
-//     //     users.push(user_1.clone());
-//     //     create_user_request(
-//     //         user_1.username.clone(),
-//     //         user_1.username.clone(),
-//     //         PrivateKey::import(user_1.private_key).unwrap(),
-//     //         false,
-//     //     )
-//     //     .await;
-//     //     // Create user in db
-//     // }
+//     async fn get_user_request(context: &GrapevineTestContext, username: String) -> Option<User> {
+//         context
+//             .client
+//             .get(format!("/user/{}", username))
+//             .dispatch()
+//             .await
+//             .into_json::<User>()
+//             .await
+//     }
+
+//     fn check_test_env_prepared() -> bool {
+//         let users = USERS.lock().unwrap();
+//         let prepared = users.get(0).is_some();
+//         drop(users);
+//         prepared
+//     }
+
+//     async fn prepare_test_env() {
+//         let mut users = USERS.lock().unwrap();
+//         let user_1 = GrapevineAccount::new(String::from("manbearpig"));
+//         // Check if user exists or not in database. If it does then remove it so that test can be performed
+//         clear_user_from_db(user_1.username().clone()).await;
+
+//         let context = GrapevineTestContext::init().await;
+
+//         let request = user_1.create_user_request();
+
+//         create_user_request(&context, &request).await;
+//         users.push(user_1);
+//         drop(users);
+//     }
 
 //     #[rocket::async_test]
 //     async fn test_create_user_wrong_signature() {
@@ -262,11 +259,8 @@
 //         );
 
 //         // Check that user was stored in DB
-//         // get_user_request(&context, username).await;
-
-//         // Store user for later testing
-//         let mut users = USERS.lock().unwrap();
-//         users.push(account);
+//         let user = get_user_request(&context, username).await;
+//         assert!(user.is_some(), "User should be stored inside of MongoDB");
 //     }
 
 //     #[rocket::async_test]
@@ -308,268 +302,157 @@
 //         assert_eq!("User charlie not found", message);
 //     }
 
-//     #[rocket::async_test]
-//     async fn test_nonce_guard_successful_verification() {
-//         let users = USERS.lock().unwrap();
-//         let user = users.get(0).unwrap().clone();
-//         let auth_header = Header::new(
-//             "Authorization",
-//             format!("{}-{}", user.username(), user.nonce()),
-//         );
-//         let context = GrapevineTestContext::init().await;
-//         let res = context
-//             .client
-//             .get("/nonce-guard-test")
-//             .header(auth_header)
-//             .dispatch()
-//             .await;
-//         let message = res.into_string().await.unwrap();
-//         assert_eq!("Succesfully verified nonce", message);
-//     }
-
-//     #[rocket::async_test]
-//     async fn test_nonce_guard_without_nonce_increment() {
-//         let mut users = USERS.lock().unwrap();
-//         let mut user = users.get(0).unwrap().clone();
-//         let nonce = user.nonce();
-//         let auth_header = Header::new("Authorization", format!("{}-{}", user.username(), nonce));
-//         let context = GrapevineTestContext::init().await;
-//         let res = context
-//             .client
-//             .get("/nonce-guard-test")
-//             .header(auth_header)
-//             .dispatch()
-//             .await;
-//         let message = res.into_string().await.unwrap();
-//         assert_eq!(
-//             format!(
-//                 "Incorrect nonce provided. Expected {} and received {}",
-//                 nonce + 1,
-//                 nonce
-//             ),
-//             message
-//         );
-//         user.increment_nonce();
-//         users[0] = user;
-//     }
-
-//     #[rocket::async_test]
-//     async fn test_nonce_guard_after_nonce_increment() {
-//         let mut users = USERS.lock().unwrap();
-//         let mut user = users.get(0).unwrap().clone();
-//         let context = GrapevineTestContext::init().await;
-//         let auth_header = Header::new(
-//             "Authorization",
-//             format!("{}-{}", user.username(), user.nonce()),
-//         );
-//         let res = context
-//             .client
-//             .get("/nonce-guard-test")
-//             .header(auth_header)
-//             .dispatch()
-//             .await;
-//         let message = res.into_string().await.unwrap();
-//         assert_eq!("Succesfully verified nonce", message);
-
-//         user.increment_nonce();
-//         users[0] = user;
-//     }
-
-//     // #############################################
-
-//     // #[rocket::async_test]
-//     // async fn test_duplicate_username() {
-//     //     let username = String::from("manbearpig");
-//     //     clear_user_from_db(username.clone()).await;
-
-//     //     let context = GrapevineTestContext::init().await;
-
-//     //     let account = GrapevineAccount::new(username.clone());
-
-//     //     let request = account.create_user_request();
-
-//     //     assert_eq!(
-//     //         create_user_request(&context, &request).await,
-//     //         "User succefully created",
-//     //         "User should be created"
-//     //     );
-//     // }
-
-//     // #[rocket::async_test]
-//     // async fn test_create_user() {
-//     //     // Test mismatched username and signed message
-//     //     let private_key = PrivateKey::import(new_private_key().to_vec()).unwrap();
-//     //     let res_code = create_user_request(
-//     //         String::from("fakename1"),
-//     //         String::from("fakename2"),
-//     //         private_key,
-//     //         false,
-//     //     )
-//     //     .await;
-
-//     //     // TODO: Replace with custom error message
-//     //     assert_eq!(
-//     //         res_code,
-//     //         Status::BadRequest.code,
-//     //         "Request should fail due to mismatched msg"
-//     //     );
-
-//     //     // Test username that exceeds 30 characters
-//     //     let username_2 = String::from("fake_username_1234567890_abcdef");
-//     //     let private_key_2 = PrivateKey::import(new_private_key().to_vec()).unwrap();
-//     //     let res_code_2 =
-//     //         create_user_request(username_2.clone(), username_2.clone(), private_key_2, true).await;
-
-//     //     // TODO: Replace with custom error message
-//     //     assert_eq!(
-//     //         res_code_2,
-//     //         Status::BadRequest.code,
-//     //         "Request should fail from username exceeding 30 character limit"
-//     //     );
-
-//     //     // Test username that contains non ascii characters
-//     //     let username_3 = String::from("fake_username_😍😌£");
-//     //     let private_key_3 = PrivateKey::import(new_private_key().to_vec()).unwrap();
-//     //     let res_code_3 =
-//     //         create_user_request(username_3.clone(), username_3.clone(), private_key_3, false).await;
-
-//     //     // TODO: Replace with custom error message
-//     //     assert_eq!(
-//     //         res_code_3,
-//     //         Status::BadRequest.code,
-//     //         "Request should fail from username containing non ascii characters"
-//     //     );
-
-//     //     // Successfully create user
-//     //     let username_4 = String::from("manbearape");
-//     //     let private_key_4_bytes = new_private_key().to_vec();
-//     //     let private_key_4 = PrivateKey::import(private_key_4_bytes.clone()).unwrap();
-//     //     let res_code_4 =
-//     //         create_user_request(username_4.clone(), username_4.clone(), private_key_4, false).await;
-//     //     assert_eq!(res_code_4, Status::Created.code, "Request should succeed");
-
-//     //     // TODO: Conflict errors are not returning correctly. May need to change mongo function logic
-
-//     //     // Test username that's already been stored
-//     //     // let username_5 = String::from("manbearpig");
-//     //     // let private_key_5 = PrivateKey::import(new_private_key().to_vec()).unwrap();
-//     //     // let res_code_5 =
-//     //     //     create_user_request(username_5.clone(), username_5.clone(), private_key_5, false).await;
-//     //     // assert_eq!(
-//     //     //     res_code_5,
-//     //     //     Status::Conflict.code,
-//     //     //     "Request should fail due to username already stored"
-//     //     // );
-
-//     //     // Test public key that's already been stored
-//     //     // let username_6 = String::from("manbearape");
-//     //     // let private_key_6 = PrivateKey::import(private_key_4_bytes.clone()).unwrap();
-//     //     // let res_code_6 =
-//     //     //     create_user_request(username_6.clone(), username_6.clone(), private_key_6, false).await;
-//     //     // assert_eq!(
-//     //     //     res_code_6,
-//     //     //     Status::Conflict.code,
-//     //     //     "Request should fail due to pubkey already stored"
-//     //     // );
-
-//     //     // Test public key and username that are already been stored
-//     //     // let username_7 = String::from("manbearpig");
-//     //     // let private_key_7 = PrivateKey::import(private_key_4_bytes.clone()).unwrap();
-//     //     // let res_code_7 =
-//     //     //     create_user_request(username_7.clone(), username_7.clone(), private_key_7, false).await;
-//     //     // assert_eq!(
-//     //     //     res_code_7,
-//     //     //     Status::Conflict.code,
-//     //     //     "Request should fail due to pubkey and username already stored"
-//     //     // );
-
-//     //     // TODO: Battle test route for more errors
-//     // }
-
-//     // #[rocket::async_test]
-//     // async fn test_create_phrase() {
-//     //     // Check that test environment has been prepared. If not then create users
+//     // #[rocket::async_test]
+//     // async fn test_nonce_guard_successful_verification() {
 //     //     if !check_test_env_prepared() {
 //     //         prepare_test_env().await
 //     //     }
 
-//     //     // Load in user from previous tests
+//     //     let users = USERS.lock().unwrap();
+//     //     let user = users.get(0).unwrap().clone();
+//     //     let auth_header = Header::new(
+//     //         "Authorization",
+//     //         format!("{}-{}", user.username(), user.nonce()),
+//     //     );
+//     //     let context = GrapevineTestContext::init().await;
+//     //     let res = context
+//     //         .client
+//     //         .get("/nonce-guard-test")
+//     //         .header(auth_header)
+//     //         .dispatch()
+//     //         .await;
+//     //     let message = res.into_string().await.unwrap();
+//     //     assert_eq!("Succesfully verified nonce", message);
+//     //     drop(users);
+//     // }
+
+//     // #[rocket::async_test]
+//     // async fn test_nonce_guard_with_incorrect_nonce() {
 //     //     let mut users = USERS.lock().unwrap();
-//     //     let mut user_1 = users.get(0).unwrap().clone();
-//     //     let mut nonce = user_1.nonce;
-//     //     let username_2 = String::from("omniman");
-//     //     // Test case where user does not exist
+//     //     let mut user = users.get(0).unwrap().clone();
+//     //     let nonce = user.nonce();
+//     //     let auth_header = Header::new("Authorization", format!("{}-{}", user.username(), nonce));
+//     //     let context = GrapevineTestContext::init().await;
+//     //     let res = context
+//     //         .client
+//     //         .get("/nonce-guard-test")
+//     //         .header(auth_header)
+//     //         .dispatch()
+//     //         .await;
+//     //     let message = res.into_string().await.unwrap();
+//     //     assert_eq!(
+//     //         format!(
+//     //             "Incorrect nonce provided. Expected {} and received {}",
+//     //             nonce + 1,
+//     //             nonce
+//     //         ),
+//     //         message
+//     //     );
+//     //     user.increment_nonce();
+//     //     users[0] = user;
+//     //     drop(users);
+//     // }
+
+//     // // #[rocket::async_test]
+//     // // async fn test_nonce_guard_after_nonce_increment() {
+//     // //     let mut users = USERS.lock().unwrap();
+//     // //     let mut user = users.get(0).unwrap().clone();
+//     // //     let context = GrapevineTestContext::init().await;
+//     // //     let auth_header = Header::new(
+//     // //         "Authorization",
+//     // //         format!("{}-{}", user.username(), user.nonce()),
+//     // //     );
+//     // //     let res = context
+//     // //         .client
+//     // //         .get("/nonce-guard-test")
+//     // //         .header(auth_header)
+//     // //         .dispatch()
+//     // //         .await;
+//     // //     let message = res.into_string().await.unwrap();
+//     // //     assert_eq!("Succesfully verified nonce", message);
+
+//     // //     user.increment_nonce();
+//     // //     users[0] = user;
+//     // //     drop(users)
+//     // // }
+
+//     // // #[rocket::async_test]
+//     // // async fn test_create_phrase_with_non_existent_user() {
+//     // //     let user = GrapevineAccount::new(String::from("omniman"));
+//     // //     let phrase = String::from("She'll be coming around the mountain when she comes");
+//     // //     let context = GrapevineTestContext::init().await;
+
+//     // //     let code = context
+//     // //         .client
+//     // //         .post("/phrase/create")
+//     // //         .body(vec![])
+//     // //         .dispatch()
+//     // //         .await
+//     // //         .status()
+//     // //         .code;
+
+//     // //     // TODO: Replace code with error message
+//     // //     assert_eq!(code, Status::NotFound.code);
+//     // // }
+
+//     // #[rocket::async_test]
+//     // async fn test_create_phrase_with_invalid_request_body() {
+//     //     let context = GrapevineTestContext::init().await;
+
+//     //     let res = context
+//     //         .client
+//     //         .post("/phrase/create")
+//     //         .body(vec![])
+//     //         .dispatch()
+//     //         .await
+//     //         .into_string()
+//     //         .await
+//     //         .unwrap();
+
+//     //     assert_eq!(
+//     //         "Request body could not be parsed to NewPhraseRequest", res,
+//     //         "Empty request body shouldn't be parseable"
+//     //     );
+//     // }
+
+//     // // #[rocket::async_test]
+//     // // async fn test_create_phrase_with_request_body_over_2_mb() {
+//     // //     let context = GrapevineTestContext::init().await;
+
+//     // //     let body = vec![1; 4 * 1024 * 1024];
+
+//     // //     let res = context
+//     // //         .client
+//     // //         .post("/phrase/create")
+//     // //         .body(body)
+//     // //         .dispatch()
+//     // //         .await
+//     // //         .into_string()
+//     // //         .await
+//     // //         .unwrap();
+
+//     // //     assert_eq!(
+//     // //         "Request body execeeds 2 megabytes", res,
+//     // //         "Error should be thrown if request execeeds 2 megabytes"
+//     // //     );
+//     // // }
+
+//     // #[rocket::async_test]
+//     // async fn test_successful_phrase_creation() {
+//     //     if !check_test_env_prepared() {
+//     //         prepare_test_env().await
+//     //     }
+
+//     //     let users = USERS.lock().unwrap();
+//     //     let user = users.get(0).unwrap().clone();
 //     //     let phrase = String::from("She'll be coming around the mountain when she comes");
 
-//     //     let auth_header = Header::new("Authorization", format!("{}-{}", username_2, 0));
-
-//     //     let GrapevineTestContext { client } = GrapevineTestContext::init().await;
-//     //     let code = client
-//     //         .post("/phrase/create")
-//     //         .header(auth_header)
-//     //         .body(vec![])
-//     //         .dispatch()
-//     //         .await
-//     //         .status()
-//     //         .code;
-
-//     //     // TODO: Replace code with error message
-//     //     assert_eq!(code, Status::NotFound.code);
-
-//     //     // Request should fail when request body cannot be parsed into NewPhraseRequest
-//     //     let auth_header_2 = Header::new(
-//     //         "Authorization",
-//     //         format!("{}-{}", user_1.username.clone(), nonce),
-//     //     );
-//     //     nonce += 1;
-//     //     let code = client
-//     //         .post("/phrase/create")
-//     //         .header(auth_header_2)
-//     //         .body(vec![])
-//     //         .dispatch()
-//     //         .await
-//     //         .status()
-//     //         .code;
-
-//     //     // TODO: Replace code with error message
-//     //     assert_eq!(code, Status::BadRequest.code);
-
-//     //     // TODO: Fix proof decompression function to account for this error
-//     //     // Test request with empty proof inside of body
-
-//     //     // let body = NewPhraseRequest {
-//     //     //     proof: vec![8],
-//     //     //     username: user_1.username.clone(),
-//     //     // };
-//     //     // let serialized: Vec<u8> = bincode::serialize(&body).unwrap();
-//     //     // let auth_header_3 = Header::new(
-//     //     //     "Authorization",
-//     //     //     format!("{}-{}", user_1.username.clone(), nonce),
-//     //     // );
-//     //     // nonce += 1;
-//     //     // let code = client
-//     //     //     .post("/phrase/create")
-//     //     //     .header(auth_header_3)
-//     //     //     .body(serialized)
-//     //     //     .dispatch()
-//     //     //     .await
-//     //     //     .status()
-//     //     //     .code;
-
-//     //     // // TODO: Replace code with error message
-//     //     // assert_eq!(code, Status::BadRequest.code);
-
-//     //     // Test case with valid proof
+//     //     let username_vec = vec![user.username().clone()];
+//     //     let auth_secret_vec = vec![user.auth_secret().clone()];
 
 //     //     let params = use_public_params().unwrap();
 //     //     let r1cs = use_r1cs().unwrap();
 //     //     let wc_path = use_wasm().unwrap();
-
-//     //     let username = String::from("omniman");
-//     //     clear_user_from_db(username.clone()).await;
-
-//     //     let username_vec = vec![username.clone()];
-//     //     let auth_secret_vec = vec![random_fr()];
 
 //     //     let proof = nova_proof(
 //     //         wc_path,
@@ -581,674 +464,243 @@
 //     //     )
 //     //     .unwrap();
 
+//     //     let context = GrapevineTestContext::init().await;
+
 //     //     let compressed = compress_proof(&proof);
 
 //     //     let body = NewPhraseRequest {
 //     //         proof: compressed,
-//     //         username: user_1.username.clone(),
+//     //         username: user.username().clone(),
 //     //     };
+
 //     //     let serialized: Vec<u8> = bincode::serialize(&body).unwrap();
-//     //     let auth_header_3 = Header::new(
-//     //         "Authorization",
-//     //         format!("{}-{}", user_1.username.clone(), nonce),
-//     //     );
-//     //     nonce += 1;
-//     //     let code = client
+
+//     //     let res = context
+//     //         .client
 //     //         .post("/phrase/create")
-//     //         .header(auth_header_3)
 //     //         .body(serialized)
 //     //         .dispatch()
 //     //         .await
-//     //         .status()
-//     //         .code;
-
-//     //     assert_eq!(code, Status::Created.code);
-
-//     //     // Save updated nonce
-//     //     user_1.nonce = nonce;
-//     //     users[0] = user_1;
-//     // }
-
-//     #[rocket::async_test]
-//     async fn test_continue_phrase() {}
-// }
-=======
-#[cfg(test)]
-mod test_rocket {
-    use self::utils::{use_public_params, use_r1cs, use_wasm};
-
-    use super::*;
-    use babyjubjub_rs::PrivateKey;
-    use grapevine_circuits::{
-        nova::nova_proof,
-        utils::{compress_proof, decompress_proof},
-    };
-    use grapevine_common::{
-        account::GrapevineAccount,
-        auth_secret::AuthSecretEncryptedUser,
-        http::requests::{CreateUserRequest, NewPhraseRequest, NewRelationshipRequest},
-        models::{proof::ProvingData, user},
-        utils::random_fr,
-    };
-    use lazy_static::lazy_static;
-    use rocket::{
-        local::asynchronous::{Client, LocalResponse},
-        request,
-        serde::json::Json,
-    };
-    use std::sync::Mutex;
-
-    lazy_static! {
-        static ref USERS: Mutex<Vec<GrapevineAccount>> = Mutex::new(vec![]);
-    }
-
-    struct GrapevineTestContext {
-        client: Client,
-    }
-
-    impl GrapevineTestContext {
-        async fn init() -> Self {
-            let mongo = GrapevineDB::init().await;
-            let rocket = rocket::build()
-                .manage(mongo)
-                .mount(
-                    "/",
-                    routes![
-                        action,
-                        health,
-                        create_user,
-                        degree_proof,
-                        get_user,
-                        create_phrase,
-                        get_pubkey,
-                        add_relationship,
-                        get_available_proofs,
-                        get_proof_with_params,
-                    ],
-                )
-                .mount("/static", FileServer::from(relative!("static")))
-                .register("/", catchers![bad_request, not_found, unauthorized]);
-
-            GrapevineTestContext {
-                client: Client::tracked(rocket).await.unwrap(),
-            }
-        }
-    }
-
-    async fn clear_user_from_db(username: String) {
-        let db = GrapevineDB::init().await;
-        let user = db.get_user(username.clone()).await;
-        if user.is_some() {
-            db.remove_user(&user.unwrap().id.unwrap()).await;
-        }
-    }
-
-    async fn create_user_request(
-        context: &GrapevineTestContext,
-        request: &CreateUserRequest,
-    ) -> String {
-        context
-            .client
-            .post("/user/create")
-            .header(ContentType::JSON)
-            .body(serde_json::json!(request).to_string())
-            .dispatch()
-            .await
-            .into_string()
-            .await
-            .unwrap()
-    }
-
-    async fn get_user_request(context: &GrapevineTestContext, username: String) -> Option<User> {
-        context
-            .client
-            .get(format!("/user/{}", username))
-            .dispatch()
-            .await
-            .into_json::<User>()
-            .await
-    }
-
-    fn check_test_env_prepared() -> bool {
-        let users = USERS.lock().unwrap();
-        let prepared = users.get(0).is_some();
-        drop(users);
-        prepared
-    }
-
-    async fn prepare_test_env() {
-        let mut users = USERS.lock().unwrap();
-        let user_1 = GrapevineAccount::new(String::from("manbearpig"));
-        // Check if user exists or not in database. If it does then remove it so that test can be performed
-        clear_user_from_db(user_1.username().clone()).await;
-
-        let context = GrapevineTestContext::init().await;
-
-        let request = user_1.create_user_request();
-
-        create_user_request(&context, &request).await;
-        users.push(user_1);
-        drop(users);
-    }
-
-    #[rocket::async_test]
-    async fn test_create_user_wrong_signature() {
-        // todo: CTOR for running beforeAll
-        // initiate context
-        let context = GrapevineTestContext::init().await;
-        // generate two accounts
-        let account_1 = GrapevineAccount::new(String::from("userA1"));
-        let account_2 = GrapevineAccount::new(String::from("userA2"));
-        // generate a signature from account 2
-        let bad_sig = account_2.sign_username().compress();
-        // generate a "Create User" http request from account 1
-        let mut request = account_1.create_user_request();
-        // set the signature for creating account 1 to be the signature of account 2
-        request.signature = bad_sig;
-        // check response failure
-        assert_eq!(
-            create_user_request(&context, &request).await,
-            "Signature by pubkey does not match given message",
-            "Request should fail due to mismatched msg"
-        );
-    }
-
-    #[rocket::async_test]
-    async fn test_username_exceeding_character_limit() {
-        let context = GrapevineTestContext::init().await;
-
-        let account = GrapevineAccount::new(String::from("userA1"));
-
-        let mut request = account.create_user_request();
-
-        request.username = String::from("fake_username_1234567890_abcdef");
-
-        assert_eq!(
-            create_user_request(&context, &request).await,
-            format!(
-                "Username {} exceeds limit of 30 characters.",
-                request.username
-            ),
-            "Request should fail to to character length exceeded"
-        );
-    }
-
-    #[rocket::async_test]
-    async fn test_username_with_non_ascii_characters() {
-        let context = GrapevineTestContext::init().await;
-
-        let account = GrapevineAccount::new(String::from("fake_username_😍😌£"));
-
-        let request = account.create_user_request();
-
-        assert_eq!(
-            create_user_request(&context, &request).await,
-            "Username must only contain ascii characters.",
-            "User should be created"
-        );
-    }
-
-    #[rocket::async_test]
-    async fn test_successful_user_creation() {
-        let username = String::from("manbearpig");
-        clear_user_from_db(username.clone()).await;
-
-        let context = GrapevineTestContext::init().await;
-
-        let account = GrapevineAccount::new(username.clone());
-
-        let request = account.create_user_request();
-
-        assert_eq!(
-            create_user_request(&context, &request).await,
-            "User succefully created",
-            "User should be created"
-        );
-
-        // Check that user was stored in DB
-        let user = get_user_request(&context, username).await;
-        assert!(user.is_some(), "User should be stored inside of MongoDB");
-    }
-
-    #[rocket::async_test]
-    async fn test_nonce_guard_missing_auth_header() {
-        let context = GrapevineTestContext::init().await;
-
-        // Test no authorization header
-        let res = context.client.get("/nonce-guard-test").dispatch().await;
-        let message = res.into_string().await.unwrap();
-        assert_eq!("Missing authorization header", message);
-    }
-
-    #[rocket::async_test]
-    async fn test_nonce_guard_malformed_auth_header() {
-        let context = GrapevineTestContext::init().await;
-
-        let auth_header = Header::new("Authorization", "Missing_delimeter");
-        let res = context
-            .client
-            .get("/nonce-guard-test")
-            .header(auth_header)
-            .dispatch()
-            .await;
-        let message = res.into_string().await.unwrap();
-        assert_eq!("Malformed authorization header", message);
-    }
-
-    #[rocket::async_test]
-    async fn test_nonce_guard_non_existent_user() {
-        let context = GrapevineTestContext::init().await;
-        let auth_header = Header::new("Authorization", "charlie-0");
-        let res = context
-            .client
-            .get("/nonce-guard-test")
-            .header(auth_header)
-            .dispatch()
-            .await;
-        let message = res.into_string().await.unwrap();
-        assert_eq!("User charlie not found", message);
-    }
-
-    // #[rocket::async_test]
-    // async fn test_nonce_guard_successful_verification() {
-    //     if !check_test_env_prepared() {
-    //         prepare_test_env().await
-    //     }
-
-    //     let users = USERS.lock().unwrap();
-    //     let user = users.get(0).unwrap().clone();
-    //     let auth_header = Header::new(
-    //         "Authorization",
-    //         format!("{}-{}", user.username(), user.nonce()),
-    //     );
-    //     let context = GrapevineTestContext::init().await;
-    //     let res = context
-    //         .client
-    //         .get("/nonce-guard-test")
-    //         .header(auth_header)
-    //         .dispatch()
-    //         .await;
-    //     let message = res.into_string().await.unwrap();
-    //     assert_eq!("Succesfully verified nonce", message);
-    //     drop(users);
-    // }
-
-    // #[rocket::async_test]
-    // async fn test_nonce_guard_with_incorrect_nonce() {
-    //     let mut users = USERS.lock().unwrap();
-    //     let mut user = users.get(0).unwrap().clone();
-    //     let nonce = user.nonce();
-    //     let auth_header = Header::new("Authorization", format!("{}-{}", user.username(), nonce));
-    //     let context = GrapevineTestContext::init().await;
-    //     let res = context
-    //         .client
-    //         .get("/nonce-guard-test")
-    //         .header(auth_header)
-    //         .dispatch()
-    //         .await;
-    //     let message = res.into_string().await.unwrap();
-    //     assert_eq!(
-    //         format!(
-    //             "Incorrect nonce provided. Expected {} and received {}",
-    //             nonce + 1,
-    //             nonce
-    //         ),
-    //         message
-    //     );
-    //     user.increment_nonce();
-    //     users[0] = user;
-    //     drop(users);
-    // }
-
-    // // #[rocket::async_test]
-    // // async fn test_nonce_guard_after_nonce_increment() {
-    // //     let mut users = USERS.lock().unwrap();
-    // //     let mut user = users.get(0).unwrap().clone();
-    // //     let context = GrapevineTestContext::init().await;
-    // //     let auth_header = Header::new(
-    // //         "Authorization",
-    // //         format!("{}-{}", user.username(), user.nonce()),
-    // //     );
-    // //     let res = context
-    // //         .client
-    // //         .get("/nonce-guard-test")
-    // //         .header(auth_header)
-    // //         .dispatch()
-    // //         .await;
-    // //     let message = res.into_string().await.unwrap();
-    // //     assert_eq!("Succesfully verified nonce", message);
-
-    // //     user.increment_nonce();
-    // //     users[0] = user;
-    // //     drop(users)
-    // // }
-
-    // // #[rocket::async_test]
-    // // async fn test_create_phrase_with_non_existent_user() {
-    // //     let user = GrapevineAccount::new(String::from("omniman"));
-    // //     let phrase = String::from("She'll be coming around the mountain when she comes");
-    // //     let context = GrapevineTestContext::init().await;
-
-    // //     let code = context
-    // //         .client
-    // //         .post("/phrase/create")
-    // //         .body(vec![])
-    // //         .dispatch()
-    // //         .await
-    // //         .status()
-    // //         .code;
-
-    // //     // TODO: Replace code with error message
-    // //     assert_eq!(code, Status::NotFound.code);
-    // // }
-
-    // #[rocket::async_test]
-    // async fn test_create_phrase_with_invalid_request_body() {
-    //     let context = GrapevineTestContext::init().await;
-
-    //     let res = context
-    //         .client
-    //         .post("/phrase/create")
-    //         .body(vec![])
-    //         .dispatch()
-    //         .await
-    //         .into_string()
-    //         .await
-    //         .unwrap();
-
-    //     assert_eq!(
-    //         "Request body could not be parsed to NewPhraseRequest", res,
-    //         "Empty request body shouldn't be parseable"
-    //     );
-    // }
-
-    // // #[rocket::async_test]
-    // // async fn test_create_phrase_with_request_body_over_2_mb() {
-    // //     let context = GrapevineTestContext::init().await;
-
-    // //     let body = vec![1; 4 * 1024 * 1024];
-
-    // //     let res = context
-    // //         .client
-    // //         .post("/phrase/create")
-    // //         .body(body)
-    // //         .dispatch()
-    // //         .await
-    // //         .into_string()
-    // //         .await
-    // //         .unwrap();
-
-    // //     assert_eq!(
-    // //         "Request body execeeds 2 megabytes", res,
-    // //         "Error should be thrown if request execeeds 2 megabytes"
-    // //     );
-    // // }
-
-    // #[rocket::async_test]
-    // async fn test_successful_phrase_creation() {
-    //     if !check_test_env_prepared() {
-    //         prepare_test_env().await
-    //     }
-
-    //     let users = USERS.lock().unwrap();
-    //     let user = users.get(0).unwrap().clone();
-    //     let phrase = String::from("She'll be coming around the mountain when she comes");
-
-    //     let username_vec = vec![user.username().clone()];
-    //     let auth_secret_vec = vec![user.auth_secret().clone()];
-
-    //     let params = use_public_params().unwrap();
-    //     let r1cs = use_r1cs().unwrap();
-    //     let wc_path = use_wasm().unwrap();
-
-    //     let proof = nova_proof(
-    //         wc_path,
-    //         &r1cs,
-    //         &params,
-    //         &phrase,
-    //         &username_vec,
-    //         &auth_secret_vec,
-    //     )
-    //     .unwrap();
-
-    //     let context = GrapevineTestContext::init().await;
-
-    //     let compressed = compress_proof(&proof);
-
-    //     let body = NewPhraseRequest {
-    //         proof: compressed,
-    //         username: user.username().clone(),
-    //     };
-
-    //     let serialized: Vec<u8> = bincode::serialize(&body).unwrap();
-
-    //     let res = context
-    //         .client
-    //         .post("/phrase/create")
-    //         .body(serialized)
-    //         .dispatch()
-    //         .await
-    //         .into_string()
-    //         .await
-    //         .unwrap();
-
-    //     assert_eq!(
-    //         "Succesfully created phrase", res,
-    //         "New phrase should be created with proper request body"
-    //     );
-    // }
-
-    // // TODO: Test proof generation with a different set of public params
-
-    // #[rocket::async_test]
-    // async fn test_create_degree_proof_with_invalid_request_body() {
-    //     let context = GrapevineTestContext::init().await;
-
-    //     let res = context
-    //         .client
-    //         .post("/phrase/continue")
-    //         .body(vec![])
-    //         .dispatch()
-    //         .await
-    //         .into_string()
-    //         .await
-    //         .unwrap();
-
-    //     assert_eq!(
-    //         "Request body could not be parsed to DegreeProofRequest", res,
-    //         "Empty request body shouldn't be parseable"
-    //     );
-    // }
-
-    // #[rocket::async_test]
-    // async fn test_successful_degree_proof_creation() {
-    //     let context = GrapevineTestContext::init().await;
-
-    //     let params = use_public_params().unwrap();
-    //     let r1cs = use_r1cs().unwrap();
-    //     let wc_path = use_wasm().unwrap();
-
-    //     // TODO: Grab
-    //     let oid = "65ce16827c35eaf5e6f4eda5";
-
-    //     let users = USERS.lock().unwrap();
-    //     let user = users.get(0).unwrap().clone();
-
-    //     let context = GrapevineTestContext::init().await;
-
-    //     let url = format!("/proof/{}/params/{}", oid, user.username());
-
-    //     let res = context.client.get(url).dispatch().await;
-
-    //     let proving_data = res.into_json::<ProvingData>().await.unwrap();
-
-    //     let auth_secret_encrypted = AuthSecretEncrypted {
-    //         ephemeral_key: proving_data.ephemeral_key,
-    //         ciphertext: proving_data.ciphertext,
-    //         username: proving_data.username,
-    //         recipient: account.pubkey().compress(),
-    //     };
-    // }
-
-    // #[rocket::async_test]
-    // async fn test_relationship_creation_with_empty_request_body() {
-    //     if !check_test_env_prepared() {
-    //         prepare_test_env().await
-    //     }
-
-    //     let users = USERS.lock().unwrap();
-    //     let user = users.get(0).unwrap().clone();
-    //     let pubkey = user.pubkey();
-    //     let encrypted_auth_secret = user.encrypt_auth_secret(pubkey);
-
-    //     let body = NewRelationshipRequest {
-    //         from: user.username().clone(),
-    //         to: user.username().clone(),
-    //         ephemeral_key: encrypted_auth_secret.ephemeral_key,
-    //         ciphertext: encrypted_auth_secret.ciphertext,
-    //     };
-
-    //     let context = GrapevineTestContext::init().await;
-
-    //     let res = context
-    //         .client
-    //         .post("/user/relationship")
-    //         .json(&body)
-    //         .dispatch()
-    //         .await
-    //         .into_string()
-    //         .await
-    //         .unwrap();
-
-    //     assert_eq!(
-    //         "User cannot have a relationship with themself", res,
-    //         "User should not be able to have a relationsip with themselves."
-    //     );
-    // }
-
-    // #[rocket::async_test]
-    // async fn test_relationship_creation_with_non_existent_sender() {
-    //     if !check_test_env_prepared() {
-    //         prepare_test_env().await
-    //     }
-
-    //     let users = USERS.lock().unwrap();
-    //     let user = users.get(0).unwrap().clone();
-
-    //     let user_2 = GrapevineAccount::new(String::from("pizzaEater"));
-
-    //     let pubkey = user.pubkey();
-    //     let encrypted_auth_secret = user_2.encrypt_auth_secret(pubkey);
-
-    //     let context = GrapevineTestContext::init().await;
-
-    //     let body = NewRelationshipRequest {
-    //         from: user_2.username().clone(),
-    //         to: user.username().clone(),
-    //         ephemeral_key: encrypted_auth_secret.ephemeral_key,
-    //         ciphertext: encrypted_auth_secret.ciphertext,
-    //     };
-
-    //     let res = context
-    //         .client
-    //         .post("/user/relationship")
-    //         .json(&body)
-    //         .dispatch()
-    //         .await
-    //         .into_string()
-    //         .await
-    //         .unwrap();
-
-    //     assert_eq!(
-    //         "Sender does not exist.", res,
-    //         "Sender shouldn't exist inside database."
-    //     );
-    // }
-
-    // #[rocket::async_test]
-    // async fn test_relationship_creation_with_non_existent_recipient() {
-    //     if !check_test_env_prepared() {
-    //         prepare_test_env().await
-    //     }
-
-    //     let users = USERS.lock().unwrap();
-    //     let user = users.get(0).unwrap().clone();
-
-    //     let user_2 = GrapevineAccount::new(String::from("pizzaEater"));
-
-    //     let pubkey = user_2.pubkey();
-    //     let encrypted_auth_secret = user.encrypt_auth_secret(pubkey);
-
-    //     let context = GrapevineTestContext::init().await;
-
-    //     let body = NewRelationshipRequest {
-    //         from: user.username().clone(),
-    //         to: user_2.username().clone(),
-    //         ephemeral_key: encrypted_auth_secret.ephemeral_key,
-    //         ciphertext: encrypted_auth_secret.ciphertext,
-    //     };
-
-    //     let res = context
-    //         .client
-    //         .post("/user/relationship")
-    //         .json(&body)
-    //         .dispatch()
-    //         .await
-    //         .into_string()
-    //         .await
-    //         .unwrap();
-
-    //     assert_eq!(
-    //         "Recipient does not exist.", res,
-    //         "Recipient shouldn't exist inside database."
-    //     );
-    // }
-
-    // #[rocket::async_test]
-    // async fn test_successful_relationship_creation() {
-    //     if !check_test_env_prepared() {
-    //         prepare_test_env().await
-    //     }
-
-    //     let users = USERS.lock().unwrap();
-    //     let user = users.get(0).unwrap().clone();
-
-    //     // Create new user
-    //     let user_2 = GrapevineAccount::new(String::from("pizzaEater"));
-    //     let request = user_2.create_user_request();
-
-    //     let context = GrapevineTestContext::init().await;
-    //     create_user_request(&context, &request).await;
-
-    //     let pubkey = user_2.pubkey();
-    //     let encrypted_auth_secret = user.encrypt_auth_secret(pubkey);
-
-    //     let body = NewRelationshipRequest {
-    //         from: user.username().clone(),
-    //         to: user_2.username().clone(),
-    //         ephemeral_key: encrypted_auth_secret.ephemeral_key,
-    //         ciphertext: encrypted_auth_secret.ciphertext,
-    //     };
-
-    //     let res = context
-    //         .client
-    //         .post("/user/relationship")
-    //         .json(&body)
-    //         .dispatch()
-    //         .await
-    //         .into_string()
-    //         .await
-    //         .unwrap();
-
-    //     assert_eq!(
-    //         format!(
-    //             "Relationship between {} and {} created",
-    //             user.username(),
-    //             user_2.username()
-    //         ),
-    //         res,
-    //         "Recipient shouldn't exist inside database."
-    //     );
-    // }
-}
->>>>>>> 6ecffd97
+//     //         .into_string()
+//     //         .await
+//     //         .unwrap();
+
+//     //     assert_eq!(
+//     //         "Succesfully created phrase", res,
+//     //         "New phrase should be created with proper request body"
+//     //     );
+//     // }
+
+//     // // TODO: Test proof generation with a different set of public params
+
+//     // #[rocket::async_test]
+//     // async fn test_create_degree_proof_with_invalid_request_body() {
+//     //     let context = GrapevineTestContext::init().await;
+
+//     //     let res = context
+//     //         .client
+//     //         .post("/phrase/continue")
+//     //         .body(vec![])
+//     //         .dispatch()
+//     //         .await
+//     //         .into_string()
+//     //         .await
+//     //         .unwrap();
+
+//     //     assert_eq!(
+//     //         "Request body could not be parsed to DegreeProofRequest", res,
+//     //         "Empty request body shouldn't be parseable"
+//     //     );
+//     // }
+
+//     // #[rocket::async_test]
+//     // async fn test_successful_degree_proof_creation() {
+//     //     let context = GrapevineTestContext::init().await;
+
+//     //     let params = use_public_params().unwrap();
+//     //     let r1cs = use_r1cs().unwrap();
+//     //     let wc_path = use_wasm().unwrap();
+
+//     //     // TODO: Grab
+//     //     let oid = "65ce16827c35eaf5e6f4eda5";
+
+//     //     let users = USERS.lock().unwrap();
+//     //     let user = users.get(0).unwrap().clone();
+
+//     //     let context = GrapevineTestContext::init().await;
+
+//     //     let url = format!("/proof/{}/params/{}", oid, user.username());
+
+//     //     let res = context.client.get(url).dispatch().await;
+
+//     //     let proving_data = res.into_json::<ProvingData>().await.unwrap();
+
+//     //     let auth_secret_encrypted = AuthSecretEncrypted {
+//     //         ephemeral_key: proving_data.ephemeral_key,
+//     //         ciphertext: proving_data.ciphertext,
+//     //         username: proving_data.username,
+//     //         recipient: account.pubkey().compress(),
+//     //     };
+//     // }
+
+//     // #[rocket::async_test]
+//     // async fn test_relationship_creation_with_empty_request_body() {
+//     //     if !check_test_env_prepared() {
+//     //         prepare_test_env().await
+//     //     }
+
+//     //     let users = USERS.lock().unwrap();
+//     //     let user = users.get(0).unwrap().clone();
+//     //     let pubkey = user.pubkey();
+//     //     let encrypted_auth_secret = user.encrypt_auth_secret(pubkey);
+
+//     //     let body = NewRelationshipRequest {
+//     //         from: user.username().clone(),
+//     //         to: user.username().clone(),
+//     //         ephemeral_key: encrypted_auth_secret.ephemeral_key,
+//     //         ciphertext: encrypted_auth_secret.ciphertext,
+//     //     };
+
+//     //     let context = GrapevineTestContext::init().await;
+
+//     //     let res = context
+//     //         .client
+//     //         .post("/user/relationship")
+//     //         .json(&body)
+//     //         .dispatch()
+//     //         .await
+//     //         .into_string()
+//     //         .await
+//     //         .unwrap();
+
+//     //     assert_eq!(
+//     //         "User cannot have a relationship with themself", res,
+//     //         "User should not be able to have a relationsip with themselves."
+//     //     );
+//     // }
+
+//     // #[rocket::async_test]
+//     // async fn test_relationship_creation_with_non_existent_sender() {
+//     //     if !check_test_env_prepared() {
+//     //         prepare_test_env().await
+//     //     }
+
+//     //     let users = USERS.lock().unwrap();
+//     //     let user = users.get(0).unwrap().clone();
+
+//     //     let user_2 = GrapevineAccount::new(String::from("pizzaEater"));
+
+//     //     let pubkey = user.pubkey();
+//     //     let encrypted_auth_secret = user_2.encrypt_auth_secret(pubkey);
+
+//     //     let context = GrapevineTestContext::init().await;
+
+//     //     let body = NewRelationshipRequest {
+//     //         from: user_2.username().clone(),
+//     //         to: user.username().clone(),
+//     //         ephemeral_key: encrypted_auth_secret.ephemeral_key,
+//     //         ciphertext: encrypted_auth_secret.ciphertext,
+//     //     };
+
+//     //     let res = context
+//     //         .client
+//     //         .post("/user/relationship")
+//     //         .json(&body)
+//     //         .dispatch()
+//     //         .await
+//     //         .into_string()
+//     //         .await
+//     //         .unwrap();
+
+//     //     assert_eq!(
+//     //         "Sender does not exist.", res,
+//     //         "Sender shouldn't exist inside database."
+//     //     );
+//     // }
+
+//     // #[rocket::async_test]
+//     // async fn test_relationship_creation_with_non_existent_recipient() {
+//     //     if !check_test_env_prepared() {
+//     //         prepare_test_env().await
+//     //     }
+
+//     //     let users = USERS.lock().unwrap();
+//     //     let user = users.get(0).unwrap().clone();
+
+//     //     let user_2 = GrapevineAccount::new(String::from("pizzaEater"));
+
+//     //     let pubkey = user_2.pubkey();
+//     //     let encrypted_auth_secret = user.encrypt_auth_secret(pubkey);
+
+//     //     let context = GrapevineTestContext::init().await;
+
+//     //     let body = NewRelationshipRequest {
+//     //         from: user.username().clone(),
+//     //         to: user_2.username().clone(),
+//     //         ephemeral_key: encrypted_auth_secret.ephemeral_key,
+//     //         ciphertext: encrypted_auth_secret.ciphertext,
+//     //     };
+
+//     //     let res = context
+//     //         .client
+//     //         .post("/user/relationship")
+//     //         .json(&body)
+//     //         .dispatch()
+//     //         .await
+//     //         .into_string()
+//     //         .await
+//     //         .unwrap();
+
+//     //     assert_eq!(
+//     //         "Recipient does not exist.", res,
+//     //         "Recipient shouldn't exist inside database."
+//     //     );
+//     // }
+
+//     // #[rocket::async_test]
+//     // async fn test_successful_relationship_creation() {
+//     //     if !check_test_env_prepared() {
+//     //         prepare_test_env().await
+//     //     }
+
+//     //     let users = USERS.lock().unwrap();
+//     //     let user = users.get(0).unwrap().clone();
+
+//     //     // Create new user
+//     //     let user_2 = GrapevineAccount::new(String::from("pizzaEater"));
+//     //     let request = user_2.create_user_request();
+
+//     //     let context = GrapevineTestContext::init().await;
+//     //     create_user_request(&context, &request).await;
+
+//     //     let pubkey = user_2.pubkey();
+//     //     let encrypted_auth_secret = user.encrypt_auth_secret(pubkey);
+
+//     //     let body = NewRelationshipRequest {
+//     //         from: user.username().clone(),
+//     //         to: user_2.username().clone(),
+//     //         ephemeral_key: encrypted_auth_secret.ephemeral_key,
+//     //         ciphertext: encrypted_auth_secret.ciphertext,
+//     //     };
+
+//     //     let res = context
+//     //         .client
+//     //         .post("/user/relationship")
+//     //         .json(&body)
+//     //         .dispatch()
+//     //         .await
+//     //         .into_string()
+//     //         .await
+//     //         .unwrap();
+
+//     //     assert_eq!(
+//     //         format!(
+//     //             "Relationship between {} and {} created",
+//     //             user.username(),
+//     //             user_2.username()
+//     //         ),
+//     //         res,
+//     //         "Recipient shouldn't exist inside database."
+//     //     );
+//     // }
+// }