use bson::oid::ObjectId;
use serde::{Deserialize, Serialize};

// All fields optional to allow projections
#[derive(Debug, Serialize, Deserialize, Clone)]
pub struct User {
    #[serde(rename = "_id", skip_serializing_if = "Option::is_none")]
    pub id: Option<ObjectId>,
    pub nonce: Option<u64>,
    pub username: Option<String>,
<<<<<<< HEAD
    // TODO: Uncomment
    // #[serde(with = "serde_bytes")]
=======
>>>>>>> 80e7fd6f
    pub pubkey: Option<[u8; 32]>,
    pub relationships: Option<Vec<ObjectId>>, // references to connections (includes reference to connected user + their auth secret)
    pub degree_proofs: Option<Vec<ObjectId>>, // references to degree proofs by this user
}<|MERGE_RESOLUTION|>--- conflicted
+++ resolved
@@ -8,11 +8,7 @@
     pub id: Option<ObjectId>,
     pub nonce: Option<u64>,
     pub username: Option<String>,
-<<<<<<< HEAD
-    // TODO: Uncomment
-    // #[serde(with = "serde_bytes")]
-=======
->>>>>>> 80e7fd6f
+    #[serde(with = "serde_bytes")]
     pub pubkey: Option<[u8; 32]>,
     pub relationships: Option<Vec<ObjectId>>, // references to connections (includes reference to connected user + their auth secret)
     pub degree_proofs: Option<Vec<ObjectId>>, // references to degree proofs by this user
